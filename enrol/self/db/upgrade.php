--- conflicted
+++ resolved
@@ -55,14 +55,12 @@
 
     // Moodle v2.6.0 release upgrade line.
     // Put any upgrade step following this.
-<<<<<<< HEAD
-=======
-    if ($oldversion < 2013112100) {
+
+    if ($oldversion < 2013110501) {
         // Set customint1 (group enrolment key) to 0 if it was not set (null).
         $DB->execute("UPDATE {enrol} SET customint1 = 0 WHERE enrol = 'self' AND customint1 IS NULL");
-        upgrade_plugin_savepoint(true, 2013112100, 'enrol', 'self');
+        upgrade_plugin_savepoint(true, 2013110501, 'enrol', 'self');
     }
->>>>>>> 80140c45
 
     return true;
 }
