<?php
// This file is part of Moodle - http://moodle.org/
//
// Moodle is free software: you can redistribute it and/or modify
// it under the terms of the GNU General Public License as published by
// the Free Software Foundation, either version 3 of the License, or
// (at your option) any later version.
//
// Moodle is distributed in the hope that it will be useful,
// but WITHOUT ANY WARRANTY; without even the implied warranty of
// MERCHANTABILITY or FITNESS FOR A PARTICULAR PURPOSE.  See the
// GNU General Public License for more details.
//
// You should have received a copy of the GNU General Public License
// along with Moodle.  If not, see <http://www.gnu.org/licenses/>.


/**
 * Core external functions and service definitions.
 *
 * The functions and services defined on this file are
 * processed and registered into the Moodle DB after any
 * install or upgrade operation. All plugins support this.
 *
 * For more information, take a look to the documentation available:
 *     - Webservices API: {@link http://docs.moodle.org/dev/Web_services_API}
 *     - External API: {@link http://docs.moodle.org/dev/External_functions_API}
 *     - Upgrade API: {@link http://docs.moodle.org/dev/Upgrade_API}
 *
 * @package    core_webservice
 * @category   webservice
 * @copyright  2009 Petr Skodak
 * @license    http://www.gnu.org/copyleft/gpl.html GNU GPL v3 or later
 */

$functions = array(

    // Cohort related functions.

    'core_cohort_create_cohorts' => array(
        'classname'   => 'core_cohort_external',
        'methodname'  => 'create_cohorts',
        'classpath'   => 'cohort/externallib.php',
        'description' => 'Creates new cohorts.',
        'type'        => 'write',
        'capabilities'=> 'moodle/cohort:manage',
    ),

    'core_cohort_delete_cohorts' => array(
        'classname'   => 'core_cohort_external',
        'methodname'  => 'delete_cohorts',
        'classpath'   => 'cohort/externallib.php',
        'description' => 'Deletes all specified cohorts.',
        'type'        => 'delete',
        'capabilities'=> 'moodle/cohort:manage',
    ),

    'core_cohort_get_cohorts' => array(
        'classname'   => 'core_cohort_external',
        'methodname'  => 'get_cohorts',
        'classpath'   => 'cohort/externallib.php',
        'description' => 'Returns cohort details.',
        'type'        => 'read',
        'capabilities'=> 'moodle/cohort:view',
    ),

    'core_cohort_update_cohorts' => array(
        'classname'   => 'core_cohort_external',
        'methodname'  => 'update_cohorts',
        'classpath'   => 'cohort/externallib.php',
        'description' => 'Updates existing cohorts.',
        'type'        => 'write',
        'capabilities'=> 'moodle/cohort:manage',
    ),

    'core_cohort_add_cohort_members' => array(
        'classname'   => 'core_cohort_external',
        'methodname'  => 'add_cohort_members',
        'classpath'   => 'cohort/externallib.php',
        'description' => 'Adds cohort members.',
        'type'        => 'write',
        'capabilities'=> 'moodle/cohort:assign',
    ),

    'core_cohort_delete_cohort_members' => array(
        'classname'   => 'core_cohort_external',
        'methodname'  => 'delete_cohort_members',
        'classpath'   => 'cohort/externallib.php',
        'description' => 'Deletes cohort members.',
        'type'        => 'delete',
        'capabilities'=> 'moodle/cohort:assign',
    ),

    'core_cohort_get_cohort_members' => array(
        'classname'   => 'core_cohort_external',
        'methodname'  => 'get_cohort_members',
        'classpath'   => 'cohort/externallib.php',
        'description' => 'Returns cohort members.',
        'type'        => 'read',
        'capabilities'=> 'moodle/cohort:view',
    ),
    // Comments related functions.

    'core_comment_get_comments' => array(
        'classname'     => 'core_comment_external',
        'methodname'    => 'get_comments',
        'description'   => 'Returns comments.',
        'type'          => 'read',
        'capabilities'  => 'moodle/comment:view',
    ),

    // Grade related functions.

    'core_grades_get_grades' => array(
        'classname'     => 'core_grades_external',
        'methodname'    => 'get_grades',
        'description'   => 'Returns student course total grade and grades for activities.
                                This function does not return category or manual items.
                                This function is suitable for managers or teachers not students.',
        'type'          => 'read',
        'capabilities'  => 'moodle/grade:view, moodle/grade:viewall, moodle/grade:viewhidden',
    ),

    'core_grades_update_grades' => array(
        'classname'     => 'core_grades_external',
        'methodname'    => 'update_grades',
        'description'   => 'Update a grade item and associated student grades.',
        'type'          => 'write',
        'capabilities'  => '',
    ),

    // === group related functions ===

    'moodle_group_create_groups' => array(
        'classname'   => 'moodle_group_external',
        'methodname'  => 'create_groups',
        'classpath'   => 'group/externallib.php',
        'description' => 'DEPRECATED: this deprecated function will be removed in a future version. This function has been renamed as core_group_create_groups(). ',
        'type'        => 'write',
        'capabilities'=> 'moodle/course:managegroups',
    ),

    'core_group_create_groups' => array(
        'classname'   => 'core_group_external',
        'methodname'  => 'create_groups',
        'classpath'   => 'group/externallib.php',
        'description' => 'Creates new groups.',
        'type'        => 'write',
        'capabilities'=> 'moodle/course:managegroups',
    ),

    'moodle_group_get_groups' => array(
        'classname'   => 'moodle_group_external',
        'methodname'  => 'get_groups',
        'classpath'   => 'group/externallib.php',
        'description' => 'DEPRECATED: this deprecated function will be removed in a future version. This function has been renamed as core_group_get_groups()',
        'type'        => 'read',
        'capabilities'=> 'moodle/course:managegroups',
    ),

    'core_group_get_groups' => array(
        'classname'   => 'core_group_external',
        'methodname'  => 'get_groups',
        'classpath'   => 'group/externallib.php',
        'description' => 'Returns group details.',
        'type'        => 'read',
        'capabilities'=> 'moodle/course:managegroups',
    ),

    'moodle_group_get_course_groups' => array(
        'classname'   => 'moodle_group_external',
        'methodname'  => 'get_course_groups',
        'classpath'   => 'group/externallib.php',
        'description' => 'DEPRECATED: this deprecated function will be removed in a future version. This function has been renamed as core_group_get_course_groups()',
        'type'        => 'read',
        'capabilities'=> 'moodle/course:managegroups',
    ),

    'core_group_get_course_groups' => array(
        'classname'   => 'core_group_external',
        'methodname'  => 'get_course_groups',
        'classpath'   => 'group/externallib.php',
        'description' => 'Returns all groups in specified course.',
        'type'        => 'read',
        'capabilities'=> 'moodle/course:managegroups',
    ),

    'moodle_group_delete_groups' => array(
        'classname'   => 'moodle_group_external',
        'methodname'  => 'delete_groups',
        'classpath'   => 'group/externallib.php',
        'description' => 'DEPRECATED: this deprecated function will be removed in a future version. This function has been renamed as core_group_delete_groups()',
        'type'        => 'delete',
        'capabilities'=> 'moodle/course:managegroups',
    ),

    'core_group_delete_groups' => array(
        'classname'   => 'core_group_external',
        'methodname'  => 'delete_groups',
        'classpath'   => 'group/externallib.php',
        'description' => 'Deletes all specified groups.',
        'type'        => 'delete',
        'capabilities'=> 'moodle/course:managegroups',
    ),

    'moodle_group_get_groupmembers' => array(
        'classname'   => 'moodle_group_external',
        'methodname'  => 'get_groupmembers',
        'classpath'   => 'group/externallib.php',
        'description' => 'DEPRECATED: this deprecated function will be removed in a future version. This function has been renamed as core_group_get_group_members()',
        'type'        => 'read',
        'capabilities'=> 'moodle/course:managegroups',
    ),

    'core_group_get_group_members' => array(
        'classname'   => 'core_group_external',
        'methodname'  => 'get_group_members',
        'classpath'   => 'group/externallib.php',
        'description' => 'Returns group members.',
        'type'        => 'read',
        'capabilities'=> 'moodle/course:managegroups',
    ),

    'moodle_group_add_groupmembers' => array(
        'classname'   => 'moodle_group_external',
        'methodname'  => 'add_groupmembers',
        'classpath'   => 'group/externallib.php',
        'description' => 'DEPRECATED: this deprecated function will be removed in a future version. This function has been renamed as core_group_add_group_members()',
        'type'        => 'write',
        'capabilities'=> 'moodle/course:managegroups',
    ),

    'core_group_add_group_members' => array(
        'classname'   => 'core_group_external',
        'methodname'  => 'add_group_members',
        'classpath'   => 'group/externallib.php',
        'description' => 'Adds group members.',
        'type'        => 'write',
        'capabilities'=> 'moodle/course:managegroups',
    ),

    'moodle_group_delete_groupmembers' => array(
        'classname'   => 'moodle_group_external',
        'methodname'  => 'delete_groupmembers',
        'classpath'   => 'group/externallib.php',
        'description' => 'DEPRECATED: this deprecated function will be removed in a future version. This function has been renamed as core_group_delete_group_members()',
        'type'        => 'delete',
        'capabilities'=> 'moodle/course:managegroups',
    ),

    'core_group_delete_group_members' => array(
        'classname'   => 'core_group_external',
        'methodname'  => 'delete_group_members',
        'classpath'   => 'group/externallib.php',
        'description' => 'Deletes group members.',
        'type'        => 'delete',
        'capabilities'=> 'moodle/course:managegroups',
    ),

    'core_group_create_groupings' => array(
        'classname'   => 'core_group_external',
        'methodname'  => 'create_groupings',
        'classpath'   => 'group/externallib.php',
        'description' => 'Creates new groupings',
        'type'        => 'write',
    ),

    'core_group_update_groupings' => array(
        'classname'   => 'core_group_external',
        'methodname'  => 'update_groupings',
        'classpath'   => 'group/externallib.php',
        'description' => 'Updates existing groupings',
        'type'        => 'write',
    ),

    'core_group_get_groupings' => array(
        'classname'   => 'core_group_external',
        'methodname'  => 'get_groupings',
        'classpath'   => 'group/externallib.php',
        'description' => 'Returns groupings details.',
        'type'        => 'read',
    ),

    'core_group_get_course_groupings' => array(
        'classname'   => 'core_group_external',
        'methodname'  => 'get_course_groupings',
        'classpath'   => 'group/externallib.php',
        'description' => 'Returns all groupings in specified course.',
        'type'        => 'read',
    ),

    'core_group_delete_groupings' => array(
        'classname'   => 'core_group_external',
        'methodname'  => 'delete_groupings',
        'classpath'   => 'group/externallib.php',
        'description' => 'Deletes all specified groupings.',
        'type'        => 'write',
    ),

    'core_group_assign_grouping' => array(
        'classname'   => 'core_group_external',
        'methodname'  => 'assign_grouping',
        'classpath'   => 'group/externallib.php',
        'description' => 'Assing groups from groupings',
        'type'        => 'write',
    ),

    'core_group_unassign_grouping' => array(
        'classname'   => 'core_group_external',
        'methodname'  => 'unassign_grouping',
        'classpath'   => 'group/externallib.php',
        'description' => 'Unassing groups from groupings',
        'type'        => 'write',
    ),

    'core_group_get_course_user_groups' => array(
        'classname'     => 'core_group_external',
        'methodname'    => 'get_course_user_groups',
        'classpath'     => 'group/externallib.php',
        'description'   => 'Returns all groups in specified course for the specified user.',
        'type'          => 'read',
        'capabilities'  => 'moodle/course:managegroups',
    ),

    // === file related functions ===

    'moodle_file_get_files' => array(
        'classname'   => 'moodle_file_external',
        'methodname'  => 'get_files',
        'description' => 'DEPRECATED: this deprecated function will be removed in a future version. This function has been renamed as core_files_get_files()',
        'type'        => 'read',
        'classpath'   => 'files/externallib.php',
    ),

    'core_files_get_files' => array(
        'classname'   => 'core_files_external',
        'methodname'  => 'get_files',
        'description' => 'browse moodle files',
        'type'        => 'read',
        'classpath'   => 'files/externallib.php',
    ),

    'moodle_file_upload' => array(
        'classname'   => 'moodle_file_external',
        'methodname'  => 'upload',
        'description' => 'DEPRECATED: this deprecated function will be removed in a future version. This function has been renamed as core_files_upload()',
        'type'        => 'write',
        'classpath'   => 'files/externallib.php',
    ),

    'core_files_upload' => array(
        'classname'   => 'core_files_external',
        'methodname'  => 'upload',
        'description' => 'upload a file to moodle',
        'type'        => 'write',
        'classpath'   => 'files/externallib.php',
    ),

    // === user related functions ===

    'moodle_user_create_users' => array(
        'classname'   => 'moodle_user_external',
        'methodname'  => 'create_users',
        'classpath'   => 'user/externallib.php',
        'description' => 'DEPRECATED: this deprecated function will be removed in a future version. This function has been renamed as core_user_create_users()',
        'type'        => 'write',
        'capabilities'=> 'moodle/user:create',
    ),

    'core_user_create_users' => array(
        'classname'   => 'core_user_external',
        'methodname'  => 'create_users',
        'classpath'   => 'user/externallib.php',
        'description' => 'Create users.',
        'type'        => 'write',
        'capabilities'=> 'moodle/user:create',
    ),

    'core_user_get_users' => array(
        'classname'   => 'core_user_external',
        'methodname'  => 'get_users',
        'classpath'   => 'user/externallib.php',
        'description' => 'search for users matching the parameters',
        'type'        => 'read',
        'capabilities'=> 'moodle/user:viewdetails, moodle/user:viewhiddendetails, moodle/course:useremail, moodle/user:update',
    ),

    'moodle_user_get_users_by_id' => array(
        'classname'   => 'moodle_user_external',
        'methodname'  => 'get_users_by_id',
        'classpath'   => 'user/externallib.php',
        'description' => 'DEPRECATED: this deprecated function will be removed in a future version. Use core_user_get_users_by_field service instead',
        'type'        => 'read',
        'capabilities'=> 'moodle/user:viewdetails, moodle/user:viewhiddendetails, moodle/course:useremail, moodle/user:update',
    ),

    'core_user_get_users_by_field' => array(
        'classname'   => 'core_user_external',
        'methodname'  => 'get_users_by_field',
        'classpath'   => 'user/externallib.php',
        'description' => 'Retrieve users information for a specified unique field - If you want to do a user search, use core_user_get_users()',
        'type'        => 'read',
        'capabilities'=> 'moodle/user:viewdetails, moodle/user:viewhiddendetails, moodle/course:useremail, moodle/user:update',
    ),

    'core_user_get_users_by_id' => array(
        'classname'   => 'core_user_external',
        'methodname'  => 'get_users_by_id',
        'classpath'   => 'user/externallib.php',
        'description' => 'DEPRECATED: this deprecated function will be removed in a future version. This function has been replaced by core_user_get_users_by_field()',
        'type'        => 'read',
        'capabilities'=> 'moodle/user:viewdetails, moodle/user:viewhiddendetails, moodle/course:useremail, moodle/user:update',
    ),

    'moodle_user_get_users_by_courseid' => array(
        'classname'   => 'moodle_user_external',
        'methodname'  => 'get_users_by_courseid',
        'classpath'   => 'user/externallib.php',
        'description' => 'DEPRECATED: this deprecated function will be removed in a future version. This function has been renamed as core_enrol_get_enrolled_users()',
        'type'        => 'read',
        'capabilities'=> 'moodle/user:viewdetails, moodle/user:viewhiddendetails, moodle/course:useremail, moodle/user:update, moodle/site:accessallgroups',
    ),

    'moodle_user_get_course_participants_by_id' => array(
        'classname'   => 'moodle_user_external',
        'methodname'  => 'get_course_participants_by_id',
        'classpath'   => 'user/externallib.php',
        'description' => 'DEPRECATED: this deprecated function will be removed in a future version. This function has been renamed as core_user_get_course_user_profiles()',
        'type'        => 'read',
        'capabilities'=> 'moodle/user:viewdetails, moodle/user:viewhiddendetails, moodle/course:useremail, moodle/user:update, moodle/site:accessallgroups',
    ),

    'core_user_get_course_user_profiles' => array(
        'classname'   => 'core_user_external',
        'methodname'  => 'get_course_user_profiles',
        'classpath'   => 'user/externallib.php',
        'description' => 'Get course user profiles (each of the profils matching a course id and a user id).',
        'type'        => 'read',
        'capabilities'=> 'moodle/user:viewdetails, moodle/user:viewhiddendetails, moodle/course:useremail, moodle/user:update, moodle/site:accessallgroups',
    ),

    'moodle_user_delete_users' => array(
        'classname'   => 'moodle_user_external',
        'methodname'  => 'delete_users',
        'classpath'   => 'user/externallib.php',
        'description' => 'DEPRECATED: this deprecated function will be removed in a future version. This function has been renamed as core_user_delete_users()',
        'type'        => 'write',
        'capabilities'=> 'moodle/user:delete',
    ),

    'core_user_delete_users' => array(
        'classname'   => 'core_user_external',
        'methodname'  => 'delete_users',
        'classpath'   => 'user/externallib.php',
        'description' => 'Delete users.',
        'type'        => 'write',
        'capabilities'=> 'moodle/user:delete',
    ),

    'moodle_user_update_users' => array(
        'classname'   => 'moodle_user_external',
        'methodname'  => 'update_users',
        'classpath'   => 'user/externallib.php',
        'description' => 'DEPRECATED: this deprecated function will be removed in a future version. This function has been renamed as core_user_update_users()',
        'type'        => 'write',
        'capabilities'=> 'moodle/user:update',
    ),

    'core_user_update_users' => array(
        'classname'   => 'core_user_external',
        'methodname'  => 'update_users',
        'classpath'   => 'user/externallib.php',
        'description' => 'Update users.',
        'type'        => 'write',
        'capabilities'=> 'moodle/user:update',
    ),

    'core_user_add_user_device' => array(
        'classname'   => 'core_user_external',
        'methodname'  => 'add_user_device',
        'classpath'   => 'user/externallib.php',
        'description' => 'Store mobile user devices information for PUSH Notifications.',
        'type'        => 'write',
        'capabilities'=> '',
    ),

    'core_user_remove_user_device' => array(
        'classname'     => 'core_user_external',
        'methodname'    => 'remove_user_device',
        'classpath'     => 'user/externallib.php',
        'description'   => 'Remove a user device from the Moodle database.',
        'type'          => 'write',
        'capabilities'  => '',
    ),

    // === enrol related functions ===

    'core_enrol_get_enrolled_users_with_capability' => array(
        'classname'   => 'core_enrol_external',
        'methodname'  => 'get_enrolled_users_with_capability',
        'classpath'   => 'enrol/externallib.php',
        'description' => 'For each course and capability specified, return a list of the users that are enrolled in the course
                          and have that capability',
        'type'        => 'read',
    ),

    'moodle_enrol_get_enrolled_users' => array(
        'classname'   => 'moodle_enrol_external',
        'methodname'  => 'get_enrolled_users',
        'classpath'   => 'enrol/externallib.php',
        'description' => 'DEPRECATED: this deprecated function will be removed in a future version. Please use core_enrol_get_enrolled_users() (previously known as moodle_user_get_users_by_courseid).',
        'type'        => 'read',
        'capabilities'=> 'moodle/site:viewparticipants, moodle/course:viewparticipants,
            moodle/role:review, moodle/site:accessallgroups, moodle/course:enrolreview',
    ),

    'core_enrol_get_enrolled_users' => array(
        'classname'   => 'core_enrol_external',
        'methodname'  => 'get_enrolled_users',
        'classpath'   => 'enrol/externallib.php',
        'description' => 'Get enrolled users by course id.',
        'type'        => 'read',
        'capabilities'=> 'moodle/user:viewdetails, moodle/user:viewhiddendetails, moodle/course:useremail, moodle/user:update, moodle/site:accessallgroups',
    ),

    'moodle_enrol_get_users_courses' => array(
        'classname'   => 'moodle_enrol_external',
        'methodname'  => 'get_users_courses',
        'classpath'   => 'enrol/externallib.php',
        'description' => 'DEPRECATED: this deprecated function will be removed in a future version. This function has been renamed as core_enrol_get_users_courses()',
        'type'        => 'read',
        'capabilities'=> 'moodle/course:viewparticipants',
    ),

    'core_enrol_get_users_courses' => array(
        'classname'   => 'core_enrol_external',
        'methodname'  => 'get_users_courses',
        'classpath'   => 'enrol/externallib.php',
        'description' => 'Get the list of courses where a user is enrolled in',
        'type'        => 'read',
        'capabilities'=> 'moodle/course:viewparticipants',
    ),

    'core_enrol_get_course_enrolment_methods' => array(
        'classname'   => 'core_enrol_external',
        'methodname'  => 'get_course_enrolment_methods',
        'classpath'   => 'enrol/externallib.php',
        'description' => 'Get the list of course enrolment methods',
        'type'        => 'read',
    ),

    // === Role related functions ===

    'moodle_role_assign' => array(
        'classname'   => 'moodle_enrol_external',
        'methodname'  => 'role_assign',
        'classpath'   => 'enrol/externallib.php',
        'description' => 'DEPRECATED: this deprecated function will be removed in a future version. This function has been renamed as core_role_assign_role()',
        'type'        => 'write',
        'capabilities'=> 'moodle/role:assign',
    ),

    'core_role_assign_roles' => array(
        'classname'   => 'core_role_external',
        'methodname'  => 'assign_roles',
        'classpath'   => 'enrol/externallib.php',
        'description' => 'Manual role assignments.',
        'type'        => 'write',
        'capabilities'=> 'moodle/role:assign',
    ),

    'moodle_role_unassign' => array(
        'classname'   => 'moodle_enrol_external',
        'methodname'  => 'role_unassign',
        'classpath'   => 'enrol/externallib.php',
        'description' => 'DEPRECATED: this deprecated function will be removed in a future version. This function has been renamed as core_role_unassign_role()',
        'type'        => 'write',
        'capabilities'=> 'moodle/role:assign',
    ),

    'core_role_unassign_roles' => array(
        'classname'   => 'core_role_external',
        'methodname'  => 'unassign_roles',
        'classpath'   => 'enrol/externallib.php',
        'description' => 'Manual role unassignments.',
        'type'        => 'write',
        'capabilities'=> 'moodle/role:assign',
    ),

    // === course related functions ===

    'core_course_get_contents' => array(
        'classname'   => 'core_course_external',
        'methodname'  => 'get_course_contents',
        'classpath'   => 'course/externallib.php',
        'description' => 'Get course contents',
        'type'        => 'read',
        'capabilities'=> 'moodle/course:update,moodle/course:viewhiddencourses',
    ),

    'moodle_course_get_courses' => array(
        'classname'   => 'moodle_course_external',
        'methodname'  => 'get_courses',
        'classpath'   => 'course/externallib.php',
        'description' => 'DEPRECATED: this deprecated function will be removed in a future version. This function has been renamed as core_course_get_courses()',
        'type'        => 'read',
        'capabilities'=> 'moodle/course:view,moodle/course:update,moodle/course:viewhiddencourses',
    ),

    'core_course_get_courses' => array(
        'classname'   => 'core_course_external',
        'methodname'  => 'get_courses',
        'classpath'   => 'course/externallib.php',
        'description' => 'Return course details',
        'type'        => 'read',
        'capabilities'=> 'moodle/course:view,moodle/course:update,moodle/course:viewhiddencourses',
    ),

    'moodle_course_create_courses' => array(
        'classname'   => 'moodle_course_external',
        'methodname'  => 'create_courses',
        'classpath'   => 'course/externallib.php',
        'description' => 'DEPRECATED: this deprecated function will be removed in a future version. This function has been renamed as core_course_create_courses()',
        'type'        => 'write',
        'capabilities'=> 'moodle/course:create,moodle/course:visibility',
    ),

    'core_course_create_courses' => array(
        'classname'   => 'core_course_external',
        'methodname'  => 'create_courses',
        'classpath'   => 'course/externallib.php',
        'description' => 'Create new courses',
        'type'        => 'write',
        'capabilities'=> 'moodle/course:create,moodle/course:visibility',
    ),

    'core_course_delete_courses' => array(
        'classname'   => 'core_course_external',
        'methodname'  => 'delete_courses',
        'classpath'   => 'course/externallib.php',
        'description' => 'Deletes all specified courses',
        'type'        => 'write',
        'capabilities'=> 'moodle/course:delete',
    ),

    'core_course_delete_modules' => array(
        'classname' => 'core_course_external',
        'methodname' => 'delete_modules',
        'classpath' => 'course/externallib.php',
        'description' => 'Deletes all specified module instances',
        'type' => 'write',
        'capabilities' => 'moodle/course:manageactivities'
    ),

    'core_course_duplicate_course' => array(
        'classname'   => 'core_course_external',
        'methodname'  => 'duplicate_course',
        'classpath'   => 'course/externallib.php',
        'description' => 'Duplicate an existing course (creating a new one) without user data',
        'type'        => 'write',
        'capabilities'=> 'moodle/backup:backupcourse,moodle/restore:restorecourse,moodle/course:create',
    ),

    'core_course_update_courses' => array(
        'classname'   => 'core_course_external',
        'methodname'  => 'update_courses',
        'classpath'   => 'course/externallib.php',
        'description' => 'Update courses',
        'type'        => 'write',
        'capabilities'=> 'moodle/course:update,moodle/course:changecategory,moodle/course:changefullname,moodle/course:changeshortname,moodle/course:changeidnumber,moodle/course:changesummary,moodle/course:visibility',
    ),

    'core_course_view_course' => array(
        'classname'   => 'core_course_external',
        'methodname'  => 'view_course',
        'classpath'   => 'course/externallib.php',
        'description' => 'Log that the course was viewed',
        'type'        => 'write'
    ),


    // === course category related functions ===

    'core_course_get_categories' => array(
        'classname'   => 'core_course_external',
        'methodname'  => 'get_categories',
        'classpath'   => 'course/externallib.php',
        'description' => 'Return category details',
        'type'        => 'read',
        'capabilities'=> 'moodle/category:viewhiddencategories',
    ),

    'core_course_create_categories' => array(
        'classname'   => 'core_course_external',
        'methodname'  => 'create_categories',
        'classpath'   => 'course/externallib.php',
        'description' => 'Create course categories',
        'type'        => 'write',
        'capabilities'=> 'moodle/category:manage',
    ),

    'core_course_update_categories' => array(
        'classname'   => 'core_course_external',
        'methodname'  => 'update_categories',
        'classpath'   => 'course/externallib.php',
        'description' => 'Update categories',
        'type'        => 'write',
        'capabilities'=> 'moodle/category:manage',
    ),

    'core_course_delete_categories' => array(
        'classname'   => 'core_course_external',
        'methodname'  => 'delete_categories',
        'classpath'   => 'course/externallib.php',
        'description' => 'Delete course categories',
        'type'        => 'write',
        'capabilities'=> 'moodle/category:manage',
    ),

    'core_course_import_course' => array(
        'classname'   => 'core_course_external',
        'methodname'  => 'import_course',
        'classpath'   => 'course/externallib.php',
        'description' => 'Import course data from a course into another course. Does not include any user data.',
        'type'        => 'write',
        'capabilities'=> 'moodle/backup:backuptargetimport, moodle/restore:restoretargetimport',
    ),

    // === message related functions ===

    'moodle_message_send_instantmessages' => array(
        'classname'   => 'moodle_message_external',
        'methodname'  => 'send_instantmessages',
        'classpath'   => 'message/externallib.php',
        'description' => 'DEPRECATED: this deprecated function will be removed in a future version. This function has been renamed as core_message_send_instant_messages()',
        'type'        => 'write',
        'capabilities'=> 'moodle/site:sendmessage',
    ),

    'core_message_send_instant_messages' => array(
        'classname'   => 'core_message_external',
        'methodname'  => 'send_instant_messages',
        'classpath'   => 'message/externallib.php',
        'description' => 'Send instant messages',
        'type'        => 'write',
        'capabilities'=> 'moodle/site:sendmessage',
    ),

    'core_message_create_contacts' => array(
        'classname'   => 'core_message_external',
        'methodname'  => 'create_contacts',
        'classpath'   => 'message/externallib.php',
        'description' => 'Add contacts to the contact list',
        'type'        => 'write',
        'capabilities'=> '',
    ),

    'core_message_delete_contacts' => array(
        'classname'   => 'core_message_external',
        'methodname'  => 'delete_contacts',
        'classpath'   => 'message/externallib.php',
        'description' => 'Remove contacts from the contact list',
        'type'        => 'write',
        'capabilities'=> '',
    ),

    'core_message_block_contacts' => array(
        'classname'   => 'core_message_external',
        'methodname'  => 'block_contacts',
        'classpath'   => 'message/externallib.php',
        'description' => 'Block contacts',
        'type'        => 'write',
        'capabilities'=> '',
    ),

    'core_message_unblock_contacts' => array(
        'classname'   => 'core_message_external',
        'methodname'  => 'unblock_contacts',
        'classpath'   => 'message/externallib.php',
        'description' => 'Unblock contacts',
        'type'        => 'write',
        'capabilities'=> '',
    ),

    'core_message_get_contacts' => array(
        'classname'   => 'core_message_external',
        'methodname'  => 'get_contacts',
        'classpath'   => 'message/externallib.php',
        'description' => 'Retrieve the contact list',
        'type'        => 'read',
        'capabilities'=> '',
    ),

    'core_message_search_contacts' => array(
        'classname'   => 'core_message_external',
        'methodname'  => 'search_contacts',
        'classpath'   => 'message/externallib.php',
        'description' => 'Search for contacts',
        'type'        => 'read',
        'capabilities'=> '',
    ),

    'core_message_get_messages' => array(
        'classname'     => 'core_message_external',
        'methodname'    => 'get_messages',
        'classpath'     => 'message/externallib.php',
        'description'   => 'Retrieve a list of messages sent and received by a user (conversations, notifications or both)',
        'type'          => 'read',
        'capabilities'  => '',
    ),

    'core_message_get_blocked_users' => array(
        'classname'     => 'core_message_external',
        'methodname'    => 'get_blocked_users',
        'classpath'     => 'message/externallib.php',
        'description'   => 'Retrieve a list of users blocked',
        'type'          => 'read',
        'capabilities'  => '',
    ),

    // === notes related functions ===

    'moodle_notes_create_notes' => array(
        'classname'   => 'moodle_notes_external',
        'methodname'  => 'create_notes',
        'classpath'   => 'notes/externallib.php',
        'description' => 'DEPRECATED: this deprecated function will be removed in a future version. This function has been renamed as core_notes_create_notes()',
        'type'        => 'write',
        'capabilities'=> 'moodle/notes:manage',
    ),

    'core_notes_create_notes' => array(
        'classname'   => 'core_notes_external',
        'methodname'  => 'create_notes',
        'classpath'   => 'notes/externallib.php',
        'description' => 'Create notes',
        'type'        => 'write',
        'capabilities'=> 'moodle/notes:manage',
    ),

    'core_notes_delete_notes' => array(
        'classname'   => 'core_notes_external',
        'methodname'  => 'delete_notes',
        'classpath'   => 'notes/externallib.php',
        'description' => 'Delete notes',
        'type'        => 'write',
        'capabilities'=> 'moodle/notes:manage',
    ),

    'core_notes_get_notes' => array(
        'classname'   => 'core_notes_external',
        'methodname'  => 'get_notes',
        'classpath'   => 'notes/externallib.php',
        'description' => 'Get notes',
        'type'        => 'read',
        'capabilities'=> 'moodle/notes:view',
    ),

    'core_notes_update_notes' => array(
        'classname'   => 'core_notes_external',
        'methodname'  => 'update_notes',
        'classpath'   => 'notes/externallib.php',
        'description' => 'Update notes',
        'type'        => 'write',
        'capabilities'=> 'moodle/notes:manage',
    ),

    // === grading related functions ===

    'core_grading_get_definitions' => array(
        'classname'   => 'core_grading_external',
        'methodname'  => 'get_definitions',
        'description' => 'Get grading definitions',
        'type'        => 'read'
    ),

    'core_grade_get_definitions' => array(
        'classname'   => 'core_grade_external',
        'methodname'  => 'get_definitions',
        'classpath'   => 'grade/externallib.php',
        'description' => 'DEPRECATED: this deprecated function will be removed in a future version. This function has been renamed as core_grading_get_definitions()',
        'type'        => 'read'
    ),

    'core_grading_save_definitions' => array(
        'classname'   => 'core_grading_external',
        'methodname'  => 'save_definitions',
        'description' => 'Save grading definitions',
        'type'        => 'write'
    ),

    'core_grading_get_gradingform_instances' => array(
        'classname'   => 'core_grading_external',
        'methodname'  => 'get_gradingform_instances',
        'description' => 'Get grading form instances',
        'type'        => 'read'
    ),

    // === webservice related functions ===

    'moodle_webservice_get_siteinfo' => array(
        'classname'   => 'moodle_webservice_external',
        'methodname'  => 'get_siteinfo',
        'classpath'   => 'webservice/externallib.php',
        'description' => 'DEPRECATED: this deprecated function will be removed in a future version. This function has been renamed as core_webservice_get_site_info()',
        'type'        => 'read',
    ),

    'core_webservice_get_site_info' => array(
        'classname'   => 'core_webservice_external',
        'methodname'  => 'get_site_info',
        'classpath'   => 'webservice/externallib.php',
        'description' => 'Return some site info / user info / list web service functions',
        'type'        => 'read',
    ),

    'core_get_string' => array(
        'classname'   => 'core_external',
        'methodname'  => 'get_string',
        'classpath'   => 'lib/external/externallib.php',
        'description' => 'Return a translated string - similar to core get_string() call',
        'type'        => 'read',
    ),

    'core_get_strings' => array(
        'classname'   => 'core_external',
        'methodname'  => 'get_strings',
        'classpath'   => 'lib/external/externallib.php',
        'description' => 'Return some translated strings - like several core get_string() calls',
        'type'        => 'read',
    ),

    'core_get_component_strings' => array(
        'classname'   => 'core_external',
        'methodname'  => 'get_component_strings',
        'classpath'   => 'lib/external/externallib.php',
        'description' => 'Return all raw strings (with {$a->xxx}) for a specific component
            - similar to core get_component_strings() call',
        'type'        => 'read',
    ),


    // === Calendar related functions ===

    'core_calendar_delete_calendar_events' => array(
        'classname'   => 'core_calendar_external',
        'methodname'  => 'delete_calendar_events',
        'description' => 'Delete calendar events',
        'classpath'   => 'calendar/externallib.php',
        'type'        => 'write',
        'capabilities'=> 'moodle/calendar:manageentries', 'moodle/calendar:manageownentries', 'moodle/calendar:managegroupentries'
    ),


    'core_calendar_get_calendar_events' => array(
        'classname'   => 'core_calendar_external',
        'methodname'  => 'get_calendar_events',
        'description' => 'Get calendar events',
        'classpath'   => 'calendar/externallib.php',
        'type'        => 'read',
        'capabilities'=> 'moodle/calendar:manageentries', 'moodle/calendar:manageownentries', 'moodle/calendar:managegroupentries'
    ),

    'core_calendar_create_calendar_events' => array(
        'classname'   => 'core_calendar_external',
        'methodname'  => 'create_calendar_events',
        'description' => 'Create calendar events',
        'classpath'   => 'calendar/externallib.php',
        'type'        => 'write',
        'capabilities'=> 'moodle/calendar:manageentries', 'moodle/calendar:manageownentries', 'moodle/calendar:managegroupentries'
    ),

    'core_output_load_template' => array(
        'classname'   => 'core\output\external',
        'methodname'  => 'load_template',
        'description' => 'Load a template for a renderable',
        'type'        => 'read'
    ),

    // Completion related functions.
    'core_completion_update_activity_completion_status_manually' => array(
        'classname'   => 'core_completion_external',
        'methodname'  => 'update_activity_completion_status_manually',
        'description' => 'Update completion status for the current user in an activity, only for activities with manual tracking.',
        'type'        => 'write',
    ),
);

$services = array(
   'Moodle mobile web service'  => array(
        'functions' => array (
            'moodle_enrol_get_users_courses',
            'moodle_enrol_get_enrolled_users',
            'moodle_user_get_users_by_id',
            'moodle_webservice_get_siteinfo',
            'moodle_notes_create_notes',
            'moodle_user_get_course_participants_by_id',
            'moodle_user_get_users_by_courseid',
            'moodle_message_send_instantmessages',
            'core_course_get_contents',
            'core_get_component_strings',
            'core_user_add_user_device',
            'core_calendar_get_calendar_events',
            'core_enrol_get_users_courses',
            'core_enrol_get_enrolled_users',
            'core_user_get_users_by_id',
            'core_webservice_get_site_info',
            'core_notes_create_notes',
            'core_user_get_course_user_profiles',
            'core_message_send_instant_messages',
            'mod_assign_get_grades',
            'mod_assign_get_assignments',
            'mod_assign_get_submissions',
            'mod_assign_get_user_flags',
            'mod_assign_set_user_flags',
            'mod_assign_get_user_mappings',
            'mod_assign_revert_submissions_to_draft',
            'mod_assign_lock_submissions',
            'mod_assign_unlock_submissions',
            'mod_assign_save_submission',
            'mod_assign_submit_for_grading',
            'mod_assign_save_grade',
            'mod_assign_save_user_extensions',
            'mod_assign_reveal_identities',
            'message_airnotifier_is_system_configured',
            'message_airnotifier_are_notification_preferences_configured',
            'core_grades_update_grades',
            'mod_forum_get_forums_by_courses',
            'mod_forum_get_forum_discussions_paginated',
            'mod_forum_get_forum_discussion_posts',
            'core_files_get_files',
            'core_message_get_messages',
            'core_message_create_contacts',
            'core_message_delete_contacts',
            'core_message_block_contacts',
            'core_message_unblock_contacts',
            'core_message_get_contacts',
            'core_message_search_contacts',
            'core_message_get_blocked_users',
            'gradereport_user_get_grades_table',
            'core_group_get_course_user_groups',
            'core_user_remove_user_device',
            'core_course_get_courses',
            'core_completion_update_activity_completion_status_manually',
            'mod_data_get_databases_by_courses',
<<<<<<< HEAD
            'core_comment_get_comments',
            'mod_forum_view_forum',
=======
            'core_course_view_course',
>>>>>>> c4f7bf29
            ),
        'enabled' => 0,
        'restrictedusers' => 0,
        'shortname' => MOODLE_OFFICIAL_MOBILE_SERVICE,
        'downloadfiles' => 1,
        'uploadfiles' => 1
    ),
);<|MERGE_RESOLUTION|>--- conflicted
+++ resolved
@@ -1043,12 +1043,9 @@
             'core_course_get_courses',
             'core_completion_update_activity_completion_status_manually',
             'mod_data_get_databases_by_courses',
-<<<<<<< HEAD
             'core_comment_get_comments',
             'mod_forum_view_forum',
-=======
             'core_course_view_course',
->>>>>>> c4f7bf29
             ),
         'enabled' => 0,
         'restrictedusers' => 0,
