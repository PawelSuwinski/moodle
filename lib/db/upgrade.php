<?php
// This file is part of Moodle - http://moodle.org/
//
// Moodle is free software: you can redistribute it and/or modify
// it under the terms of the GNU General Public License as published by
// the Free Software Foundation, either version 3 of the License, or
// (at your option) any later version.
//
// Moodle is distributed in the hope that it will be useful,
// but WITHOUT ANY WARRANTY; without even the implied warranty of
// MERCHANTABILITY or FITNESS FOR A PARTICULAR PURPOSE.  See the
// GNU General Public License for more details.
//
// You should have received a copy of the GNU General Public License
// along with Moodle.  If not, see <http://www.gnu.org/licenses/>.

/**
 * This file keeps track of upgrades to Moodle.
 *
 * Sometimes, changes between versions involve
 * alterations to database structures and other
 * major things that may break installations.
 *
 * The upgrade function in this file will attempt
 * to perform all the necessary actions to upgrade
 * your older installation to the current version.
 *
 * If there's something it cannot do itself, it
 * will tell you what you need to do.
 *
 * The commands in here will all be database-neutral,
 * using the methods of database_manager class
 *
 * Please do not forget to use upgrade_set_timeout()
 * before any action that may take longer time to finish.
 *
 * @package   core_install
 * @category  upgrade
 * @copyright 2006 onwards Martin Dougiamas  http://dougiamas.com
 * @license   http://www.gnu.org/copyleft/gpl.html GNU GPL v3 or later
 */

defined('MOODLE_INTERNAL') || die();

/**
 * Main upgrade tasks to be executed on Moodle version bump
 *
 * This function is automatically executed after one bump in the Moodle core
 * version is detected. It's in charge of performing the required tasks
 * to raise core from the previous version to the next one.
 *
 * It's a collection of ordered blocks of code, named "upgrade steps",
 * each one performing one isolated (from the rest of steps) task. Usually
 * tasks involve creating new DB objects or performing manipulation of the
 * information for cleanup/fixup purposes.
 *
 * Each upgrade step has a fixed structure, that can be summarised as follows:
 *
 * if ($oldversion < XXXXXXXXXX.XX) {
 *     // Explanation of the update step, linking to issue in the Tracker if necessary
 *     upgrade_set_timeout(XX); // Optional for big tasks
 *     // Code to execute goes here, usually the XMLDB Editor will
 *     // help you here. See {@link http://docs.moodle.org/dev/XMLDB_editor}.
 *     upgrade_main_savepoint(true, XXXXXXXXXX.XX);
 * }
 *
 * All plugins within Moodle (modules, blocks, reports...) support the existence of
 * their own upgrade.php file, using the "Frankenstyle" component name as
 * defined at {@link http://docs.moodle.org/dev/Frankenstyle}, for example:
 *     - {@link xmldb_page_upgrade($oldversion)}. (modules don't require the plugintype ("mod_") to be used.
 *     - {@link xmldb_auth_manual_upgrade($oldversion)}.
 *     - {@link xmldb_workshopform_accumulative_upgrade($oldversion)}.
 *     - ....
 *
 * In order to keep the contents of this file reduced, it's allowed to create some helper
 * functions to be used here in the {@link upgradelib.php} file at the same directory. Note
 * that such a file must be manually included from upgrade.php, and there are some restrictions
 * about what can be used within it.
 *
 * For more information, take a look to the documentation available:
 *     - Data definition API: {@link http://docs.moodle.org/dev/Data_definition_API}
 *     - Upgrade API: {@link http://docs.moodle.org/dev/Upgrade_API}
 *
 * @param int $oldversion
 * @return bool always true
 */
function xmldb_main_upgrade($oldversion) {
    global $CFG, $DB;

    require_once($CFG->libdir.'/db/upgradelib.php'); // Core Upgrade-related functions.

    $dbman = $DB->get_manager(); // Loads ddl manager and xmldb classes.

    // Always keep this upgrade step with version being the minimum
    // allowed version to upgrade from (v3.1.0 right now).
    if ($oldversion < 2016052300) {
        // Just in case somebody hacks upgrade scripts or env, we really can not continue.
        echo("You need to upgrade to 3.1.x or higher first!\n");
        exit(1);
        // Note this savepoint is 100% unreachable, but needed to pass the upgrade checks.
        upgrade_main_savepoint(true, 2016052300);
    }

    if ($oldversion < 2016081700.00) {

        // If someone is emotionally attached to it let's leave the config (basically the version) there.
        if (!file_exists($CFG->dirroot . '/report/search/classes/output/form.php')) {
            unset_all_config_for_plugin('report_search');
        }

        // Savepoint reached.
        upgrade_main_savepoint(true, 2016081700.00);
    }

    if ($oldversion < 2016081700.02) {
        // Default schedule values.
        $hour = 0;
        $minute = 0;

        // Get the old settings.
        if (isset($CFG->statsruntimestarthour)) {
            $hour = $CFG->statsruntimestarthour;
        }
        if (isset($CFG->statsruntimestartminute)) {
            $minute = $CFG->statsruntimestartminute;
        }

        // Retrieve the scheduled task record first.
        $stattask = $DB->get_record('task_scheduled', array('component' => 'moodle', 'classname' => '\core\task\stats_cron_task'));

        // Don't touch customised scheduling.
        if ($stattask && !$stattask->customised) {

            $nextruntime = mktime($hour, $minute, 0, date('m'), date('d'), date('Y'));
            if ($nextruntime < $stattask->lastruntime) {
                // Add 24 hours to the next run time.
                $newtime = new DateTime();
                $newtime->setTimestamp($nextruntime);
                $newtime->add(new DateInterval('P1D'));
                $nextruntime = $newtime->getTimestamp();
            }
            $stattask->nextruntime = $nextruntime;
            $stattask->minute = $minute;
            $stattask->hour = $hour;
            $stattask->customised = 1;
            $DB->update_record('task_scheduled', $stattask);
        }
        // These settings are no longer used.
        unset_config('statsruntimestarthour');
        unset_config('statsruntimestartminute');
        unset_config('statslastexecution');

        upgrade_main_savepoint(true, 2016081700.02);
    }

    if ($oldversion < 2016082200.00) {
        // An upgrade step to remove any duplicate stamps, within the same context, in the question_categories table, and to
        // add a unique index to (contextid, stamp) to avoid future stamp duplication. See MDL-54864.

        // Extend the execution time limit of the script to 2 hours.
        upgrade_set_timeout(7200);

        // This SQL fetches the id of those records which have duplicate stamps within the same context.
        // This doesn't return the original record within the context, from which the duplicate stamps were likely created.
        $fromclause = "FROM (
                        SELECT min(id) AS minid, contextid, stamp
                            FROM {question_categories}
                            GROUP BY contextid, stamp
                        ) minid
                        JOIN {question_categories} qc
                            ON qc.contextid = minid.contextid AND qc.stamp = minid.stamp AND qc.id > minid.minid";

        // Get the total record count - used for the progress bar.
        $countduplicatessql = "SELECT count(qc.id) $fromclause";
        $total = $DB->count_records_sql($countduplicatessql);

        // Get the records themselves.
        $getduplicatessql = "SELECT qc.id $fromclause ORDER BY minid";
        $rs = $DB->get_recordset_sql($getduplicatessql);

        // For each duplicate, update the stamp to a new random value.
        $i = 0;
        $pbar = new progress_bar('updatequestioncategorystamp', 500, true);
        foreach ($rs as $record) {
            // Generate a new, unique stamp and update the record.
            do {
                $newstamp = make_unique_id_code();
            } while (isset($usedstamps[$newstamp]));
            $usedstamps[$newstamp] = 1;
            $DB->set_field('question_categories', 'stamp', $newstamp, array('id' => $record->id));

            // Update progress.
            $i++;
            $pbar->update($i, $total, "Updating duplicate question category stamp - $i/$total.");
        }
        $rs->close();
        unset($usedstamps);

        // The uniqueness of each (contextid, stamp) pair is now guaranteed, so add the unique index to stop future duplicates.
        $table = new xmldb_table('question_categories');
        $index = new xmldb_index('contextidstamp', XMLDB_INDEX_UNIQUE, array('contextid', 'stamp'));
        if (!$dbman->index_exists($table, $index)) {
            $dbman->add_index($table, $index);
        }

        // Savepoint reached.
        upgrade_main_savepoint(true, 2016082200.00);
    }

    if ($oldversion < 2016091900.00) {

        // Removing the themes from core.
        $themes = array('base', 'canvas');

        foreach ($themes as $key => $theme) {
            if (check_dir_exists($CFG->dirroot . '/theme/' . $theme, false)) {
                // Ignore the themes that have been re-downloaded.
                unset($themes[$key]);
            }
        }

        if (!empty($themes)) {
            // Hacky emulation of plugin uninstallation.
            foreach ($themes as $theme) {
                unset_all_config_for_plugin('theme_' . $theme);
            }
        }

        // Main savepoint reached.
        upgrade_main_savepoint(true, 2016091900.00);
    }

    if ($oldversion < 2016091900.02) {

        // Define index attemptstepid-name (unique) to be dropped from question_attempt_step_data.
        $table = new xmldb_table('question_attempt_step_data');
        $index = new xmldb_index('attemptstepid-name', XMLDB_INDEX_UNIQUE, array('attemptstepid', 'name'));

        // Conditionally launch drop index attemptstepid-name.
        if ($dbman->index_exists($table, $index)) {
            $dbman->drop_index($table, $index);
        }

        // Main savepoint reached.
        upgrade_main_savepoint(true, 2016091900.02);
    }

    if ($oldversion < 2016100300.00) {
        unset_config('enablecssoptimiser');

        upgrade_main_savepoint(true, 2016100300.00);
    }

    if ($oldversion < 2016100501.00) {

        // Define field enddate to be added to course.
        $table = new xmldb_table('course');
        $field = new xmldb_field('enddate', XMLDB_TYPE_INTEGER, '10', null, XMLDB_NOTNULL, null, '0', 'startdate');

        // Conditionally launch add field enddate.
        if (!$dbman->field_exists($table, $field)) {
            $dbman->add_field($table, $field);
        }

        // Main savepoint reached.
        upgrade_main_savepoint(true, 2016100501.00);
    }

    if ($oldversion < 2016101100.00) {
        // Define field component to be added to message.
        $table = new xmldb_table('message');
        $field = new xmldb_field('component', XMLDB_TYPE_CHAR, '100', null, null, null, null, 'timeusertodeleted');

        // Conditionally launch add field component.
        if (!$dbman->field_exists($table, $field)) {
            $dbman->add_field($table, $field);
        }

        // Define field eventtype to be added to message.
        $field = new xmldb_field('eventtype', XMLDB_TYPE_CHAR, '100', null, null, null, null, 'component');

        // Conditionally launch add field eventtype.
        if (!$dbman->field_exists($table, $field)) {
            $dbman->add_field($table, $field);
        }

        // Main savepoint reached.
        upgrade_main_savepoint(true, 2016101100.00);
    }


    if ($oldversion < 2016101101.00) {
        // Define field component to be added to message_read.
        $table = new xmldb_table('message_read');
        $field = new xmldb_field('component', XMLDB_TYPE_CHAR, '100', null, null, null, null, 'timeusertodeleted');

        // Conditionally launch add field component.
        if (!$dbman->field_exists($table, $field)) {
            $dbman->add_field($table, $field);
        }

        // Define field eventtype to be added to message_read.
        $field = new xmldb_field('eventtype', XMLDB_TYPE_CHAR, '100', null, null, null, null, 'component');

        // Conditionally launch add field eventtype.
        if (!$dbman->field_exists($table, $field)) {
            $dbman->add_field($table, $field);
        }

        // Main savepoint reached.
        upgrade_main_savepoint(true, 2016101101.00);
    }

    if ($oldversion < 2016101401.00) {
        // Clean up repository_alfresco config unless plugin has been manually installed.
        if (!file_exists($CFG->dirroot . '/repository/alfresco/lib.php')) {
            // Remove capabilities.
            capabilities_cleanup('repository_alfresco');
            // Clean config.
            unset_all_config_for_plugin('repository_alfresco');
        }

        // Savepoint reached.
        upgrade_main_savepoint(true, 2016101401.00);
    }

    if ($oldversion < 2016101401.02) {
        $table = new xmldb_table('external_tokens');
        $field = new xmldb_field('privatetoken', XMLDB_TYPE_CHAR, '64', null, null, null, null);

        // Conditionally add privatetoken field to the external_tokens table.
        if (!$dbman->field_exists($table, $field)) {
            $dbman->add_field($table, $field);
        }

        // Main savepoint reached.
        upgrade_main_savepoint(true, 2016101401.02);
    }

    if ($oldversion < 2016110202.00) {

        // Force uninstall of deleted authentication plugin.
        if (!file_exists("$CFG->dirroot/auth/radius")) {
            // Leave settings inplace if there are radius users.
            if (!$DB->record_exists('user', array('auth' => 'radius', 'deleted' => 0))) {
                // Remove all other associated config.
                unset_all_config_for_plugin('auth/radius');
                // The version number for radius is in this format.
                unset_all_config_for_plugin('auth_radius');
            }
        }
        upgrade_main_savepoint(true, 2016110202.00);
    }

    if ($oldversion < 2016110300.00) {
        // Remove unused admin email setting.
        unset_config('emailonlyfromreplyaddress');

        // Main savepoint reached.
        upgrade_main_savepoint(true, 2016110300.00);
    }

    if ($oldversion < 2016110500.00) {

        $oldplayers = [
            'vimeo' => null,
            'mp3' => ['.mp3'],
            'html5video' => ['.mov', '.mp4', '.m4v', '.mpeg', '.mpe', '.mpg', '.ogv', '.webm'],
            'flv' => ['.flv', '.f4v'],
            'html5audio' => ['.aac', '.flac', '.mp3', '.m4a', '.oga', '.ogg', '.wav'],
            'youtube' => null,
            'swf' => null,
        ];

        // Convert hardcoded media players to the settings of the new media player plugin type.
        if (get_config('core', 'media_plugins_sortorder') === false) {
            $enabledplugins = [];
            $videoextensions = [];
            $audioextensions = [];
            foreach ($oldplayers as $oldplayer => $extensions) {
                $settingname = 'core_media_enable_'.$oldplayer;
                if (!empty($CFG->$settingname)) {
                    if ($extensions) {
                        // VideoJS will be used for all media files players that were used previously.
                        $enabledplugins['videojs'] = 'videojs';
                        if ($oldplayer === 'mp3' || $oldplayer === 'html5audio') {
                            $audioextensions += array_combine($extensions, $extensions);
                        } else {
                            $videoextensions += array_combine($extensions, $extensions);
                        }
                    } else {
                        // Enable youtube, vimeo and swf.
                        $enabledplugins[$oldplayer] = $oldplayer;
                    }
                }
            }

            set_config('media_plugins_sortorder', join(',', $enabledplugins));

            // Configure VideoJS to match the existing players set up.
            if ($enabledplugins['videojs']) {
                $enabledplugins[] = 'videojs';
                set_config('audioextensions', join(',', $audioextensions), 'media_videojs');
                set_config('videoextensions', join(',', $videoextensions), 'media_videojs');
                $useflash = !empty($CFG->core_media_enable_flv) || !empty($CFG->core_media_enable_mp3);
                set_config('useflash', $useflash, 'media_videojs');
                if (empty($CFG->core_media_enable_youtube)) {
                    // Normally YouTube is enabled in videojs, but if youtube converter was disabled before upgrade
                    // disable it in videojs as well.
                    set_config('youtube', false, 'media_videojs');
                }
            }
        }

        // Unset old settings.
        foreach ($oldplayers as $oldplayer => $extensions) {
            unset_config('core_media_enable_' . $oldplayer);
        }

        // Preset defaults if CORE_MEDIA_VIDEO_WIDTH and CORE_MEDIA_VIDEO_HEIGHT are specified in config.php .
        // After this upgrade step these constants will not be used any more.
        if (defined('CORE_MEDIA_VIDEO_WIDTH')) {
            set_config('media_default_width', CORE_MEDIA_VIDEO_WIDTH);
        }
        if (defined('CORE_MEDIA_VIDEO_HEIGHT')) {
            set_config('media_default_height', CORE_MEDIA_VIDEO_HEIGHT);
        }

        // Savepoint reached.
        upgrade_main_savepoint(true, 2016110500.00);
    }

    if ($oldversion < 2016110600.00) {
        // Define a field 'deletioninprogress' in the 'course_modules' table, to background deletion tasks.
        $table = new xmldb_table('course_modules');
        $field = new xmldb_field('deletioninprogress', XMLDB_TYPE_INTEGER, '1', null, XMLDB_NOTNULL, null, '0', 'availability');

        // Conditionally launch add field 'deletioninprogress'.
        if (!$dbman->field_exists($table, $field)) {
            $dbman->add_field($table, $field);
        }

        // Main savepoint reached.
        upgrade_main_savepoint(true, 2016110600.00);
    }

    if ($oldversion < 2016112200.01) {

        // Define field requiredbytheme to be added to block_instances.
        $table = new xmldb_table('block_instances');
        $field = new xmldb_field('requiredbytheme', XMLDB_TYPE_INTEGER, '4', null, XMLDB_NOTNULL, null, '0', 'showinsubcontexts');

        // Conditionally launch add field requiredbytheme.
        if (!$dbman->field_exists($table, $field)) {
            $dbman->add_field($table, $field);
        }

        // Main savepoint reached.
        upgrade_main_savepoint(true, 2016112200.01);
    }
    if ($oldversion < 2016112200.02) {

        // Change the existing site level admin and settings blocks to be requiredbytheme which means they won't show in boost.
        $context = context_system::instance();
        $params = array('blockname' => 'settings', 'parentcontextid' => $context->id);
        $DB->set_field('block_instances', 'requiredbytheme', 1, $params);

        $params = array('blockname' => 'navigation', 'parentcontextid' => $context->id);
        $DB->set_field('block_instances', 'requiredbytheme', 1, $params);
        // Main savepoint reached.
        upgrade_main_savepoint(true, 2016112200.02);
    }

    // Automatically generated Moodle v3.2.0 release upgrade line.
    // Put any upgrade step following this.

    if ($oldversion < 2016122800.00) {
        // Find all roles with the coursecreator archetype.
        $coursecreatorroleids = $DB->get_records('role', array('archetype' => 'coursecreator'), '', 'id');

        $context = context_system::instance();
        $capability = 'moodle/site:configview';

        foreach ($coursecreatorroleids as $roleid => $notused) {

            // Check that the capability has not already been assigned. If it has then it's either already set
            // to allow or specifically set to prohibit or prevent.
            if (!$DB->record_exists('role_capabilities', array('roleid' => $roleid, 'capability' => $capability))) {
                // Assign the capability.
                $cap = new stdClass();
                $cap->contextid    = $context->id;
                $cap->roleid       = $roleid;
                $cap->capability   = $capability;
                $cap->permission   = CAP_ALLOW;
                $cap->timemodified = time();
                $cap->modifierid   = 0;

                $DB->insert_record('role_capabilities', $cap);
            }
        }

        // Main savepoint reached.
        upgrade_main_savepoint(true, 2016122800.00);
    }

    if ($oldversion < 2017020200.01) {

        // Define index useridfrom_timeuserfromdeleted_notification (not unique) to be added to message.
        $table = new xmldb_table('message');
        $index = new xmldb_index('useridfrom_timeuserfromdeleted_notification', XMLDB_INDEX_NOTUNIQUE, array('useridfrom', 'timeuserfromdeleted', 'notification'));

        // Conditionally launch add index useridfrom_timeuserfromdeleted_notification.
        if (!$dbman->index_exists($table, $index)) {
            $dbman->add_index($table, $index);
        }

        // Define index useridto_timeusertodeleted_notification (not unique) to be added to message.
        $index = new xmldb_index('useridto_timeusertodeleted_notification', XMLDB_INDEX_NOTUNIQUE, array('useridto', 'timeusertodeleted', 'notification'));

        // Conditionally launch add index useridto_timeusertodeleted_notification.
        if (!$dbman->index_exists($table, $index)) {
            $dbman->add_index($table, $index);
        }

        $index = new xmldb_index('useridto', XMLDB_INDEX_NOTUNIQUE, array('useridto'));

        // Conditionally launch drop index useridto.
        if ($dbman->index_exists($table, $index)) {
            $dbman->drop_index($table, $index);
        }

        // Main savepoint reached.
        upgrade_main_savepoint(true, 2017020200.01);
    }

    if ($oldversion < 2017020200.02) {

        // Define index useridfrom_timeuserfromdeleted_notification (not unique) to be added to message_read.
        $table = new xmldb_table('message_read');
        $index = new xmldb_index('useridfrom_timeuserfromdeleted_notification', XMLDB_INDEX_NOTUNIQUE, array('useridfrom', 'timeuserfromdeleted', 'notification'));

        // Conditionally launch add index useridfrom_timeuserfromdeleted_notification.
        if (!$dbman->index_exists($table, $index)) {
            $dbman->add_index($table, $index);
        }

        // Define index useridto_timeusertodeleted_notification (not unique) to be added to message_read.
        $index = new xmldb_index('useridto_timeusertodeleted_notification', XMLDB_INDEX_NOTUNIQUE, array('useridto', 'timeusertodeleted', 'notification'));

        // Conditionally launch add index useridto_timeusertodeleted_notification.
        if (!$dbman->index_exists($table, $index)) {
            $dbman->add_index($table, $index);
        }

        $index = new xmldb_index('useridto', XMLDB_INDEX_NOTUNIQUE, array('useridto'));

        // Conditionally launch drop index useridto.
        if ($dbman->index_exists($table, $index)) {
            $dbman->drop_index($table, $index);
        }

        // Main savepoint reached.
        upgrade_main_savepoint(true, 2017020200.02);
    }

    if ($oldversion < 2017020901.00) {

        // Delete "orphaned" block positions. Note, the query does not use indexes (because there are none),
        // if it runs too long during upgrade you can comment this line - it will leave orphaned records
        // in the database but they won't bother you.
        upgrade_block_positions();

        // Main savepoint reached.
        upgrade_main_savepoint(true, 2017020901.00);
    }

    if ($oldversion < 2017021300.00) {
        unset_config('loginpasswordautocomplete');
        upgrade_main_savepoint(true, 2017021300.00);
    }

    if ($oldversion < 2017021400.00) {
        // Define field visibleoncoursepage to be added to course_modules.
        $table = new xmldb_table('course_modules');
        $field = new xmldb_field('visibleoncoursepage', XMLDB_TYPE_INTEGER, '1', null, XMLDB_NOTNULL, null, '1', 'visible');

        // Conditionally launch add field visibleoncoursepage.
        if (!$dbman->field_exists($table, $field)) {
            $dbman->add_field($table, $field);
        }

        // Main savepoint reached.
        upgrade_main_savepoint(true, 2017021400.00);
    }

    if ($oldversion < 2017030700.00) {

        // Define field priority to be added to event.
        $table = new xmldb_table('event');
        $field = new xmldb_field('priority', XMLDB_TYPE_INTEGER, '10', null, null, null, null, 'subscriptionid');

        // Conditionally launch add field priority.
        if (!$dbman->field_exists($table, $field)) {
            $dbman->add_field($table, $field);
        }

        // Main savepoint reached.
        upgrade_main_savepoint(true, 2017030700.00);
    }

    if ($oldversion < 2017031400.00) {

        // Define table file_conversion to be created.
        $table = new xmldb_table('file_conversion');

        // Adding fields to table file_conversion.
        $table->add_field('id', XMLDB_TYPE_INTEGER, '10', null, XMLDB_NOTNULL, XMLDB_SEQUENCE, null);
        $table->add_field('usermodified', XMLDB_TYPE_INTEGER, '10', null, XMLDB_NOTNULL, null, null);
        $table->add_field('timecreated', XMLDB_TYPE_INTEGER, '10', null, XMLDB_NOTNULL, null, null);
        $table->add_field('timemodified', XMLDB_TYPE_INTEGER, '10', null, XMLDB_NOTNULL, null, null);
        $table->add_field('sourcefileid', XMLDB_TYPE_INTEGER, '10', null, XMLDB_NOTNULL, null, null);
        $table->add_field('targetformat', XMLDB_TYPE_CHAR, '100', null, XMLDB_NOTNULL, null, null);
        $table->add_field('status', XMLDB_TYPE_INTEGER, '10', null, null, null, '0');
        $table->add_field('statusmessage', XMLDB_TYPE_TEXT, null, null, null, null, null);
        $table->add_field('converter', XMLDB_TYPE_CHAR, '255', null, null, null, null);
        $table->add_field('destfileid', XMLDB_TYPE_INTEGER, '10', null, null, null, null);
        $table->add_field('data', XMLDB_TYPE_TEXT, null, null, null, null, null);

        // Adding keys to table file_conversion.
        $table->add_key('primary', XMLDB_KEY_PRIMARY, array('id'));
        $table->add_key('sourcefileid', XMLDB_KEY_FOREIGN, array('sourcefileid'), 'files', array('id'));
        $table->add_key('destfileid', XMLDB_KEY_FOREIGN, array('destfileid'), 'files', array('id'));

        // Conditionally launch create table for file_conversion.
        if (!$dbman->table_exists($table)) {
            $dbman->create_table($table);
        }

        // Main savepoint reached.
        upgrade_main_savepoint(true, 2017031400.00);
    }

    if ($oldversion < 2017040400.00) {

        // If block_course_overview is no longer present, replace with block_myoverview.
        if (!file_exists($CFG->dirroot . '/blocks/course_overview/block_course_overview.php')) {
            $DB->set_field('block_instances', 'blockname', 'myoverview', array('blockname' => 'course_overview'));
        }

        upgrade_main_savepoint(true, 2017040400.00);
    }

    if ($oldversion < 2017040401.00) {

        // If block_course_overview is no longer present, remove it.
        // Note - we do not need to completely remove the block context etc because we
        // have replaced all occurrences of block_course_overview with block_myoverview
        // in the upgrade step above.
        if (!file_exists($CFG->dirroot . '/blocks/course_overview/block_course_overview.php')) {
            // Delete the block from the block table.
            $DB->delete_records('block', array('name' => 'course_overview'));
            // Remove capabilities.
            capabilities_cleanup('block_course_overview');
            // Clean config.
            unset_all_config_for_plugin('block_course_overview');
        }

        upgrade_main_savepoint(true, 2017040401.00);
    }

    if ($oldversion < 2017040402.00) {

        // Define fields to be added to the 'event' table.
        $table = new xmldb_table('event');
        $fieldtype = new xmldb_field('type', XMLDB_TYPE_INTEGER, '4', null, XMLDB_NOTNULL, null, 0, 'instance');
        $fieldtimesort = new xmldb_field('timesort', XMLDB_TYPE_INTEGER, '10', null, false, null, null, 'timeduration');

        // Conditionally launch add field.
        if (!$dbman->field_exists($table, $fieldtype)) {
            $dbman->add_field($table, $fieldtype);
        }

        // Conditionally launch add field.
        if (!$dbman->field_exists($table, $fieldtimesort)) {
            $dbman->add_field($table, $fieldtimesort);
        }

        // Now, define the index we will be adding.
        $index = new xmldb_index('type-timesort', XMLDB_INDEX_NOTUNIQUE, array('type', 'timesort'));

        // Conditionally launch add index.
        if (!$dbman->index_exists($table, $index)) {
            $dbman->add_index($table, $index);
        }

        upgrade_main_savepoint(true, 2017040402.00);
    }

    if ($oldversion < 2017040700.01) {

        // Define table oauth2_issuer to be created.
        $table = new xmldb_table('oauth2_issuer');

        // Adding fields to table oauth2_issuer.
        $table->add_field('id', XMLDB_TYPE_INTEGER, '10', null, XMLDB_NOTNULL, XMLDB_SEQUENCE, null);
        $table->add_field('timecreated', XMLDB_TYPE_INTEGER, '10', null, XMLDB_NOTNULL, null, null);
        $table->add_field('timemodified', XMLDB_TYPE_INTEGER, '10', null, XMLDB_NOTNULL, null, null);
        $table->add_field('usermodified', XMLDB_TYPE_INTEGER, '10', null, XMLDB_NOTNULL, null, null);
        $table->add_field('name', XMLDB_TYPE_CHAR, '255', null, XMLDB_NOTNULL, null, null);
        $table->add_field('image', XMLDB_TYPE_TEXT, null, null, XMLDB_NOTNULL, null, null);
        $table->add_field('baseurl', XMLDB_TYPE_TEXT, null, null, XMLDB_NOTNULL, null, null);
        $table->add_field('clientid', XMLDB_TYPE_TEXT, null, null, XMLDB_NOTNULL, null, null);
        $table->add_field('clientsecret', XMLDB_TYPE_TEXT, null, null, XMLDB_NOTNULL, null, null);
        $table->add_field('loginscopes', XMLDB_TYPE_TEXT, null, null, XMLDB_NOTNULL, null, null);
        $table->add_field('loginscopesoffline', XMLDB_TYPE_TEXT, null, null, XMLDB_NOTNULL, null, null);
        $table->add_field('loginparams', XMLDB_TYPE_TEXT, null, null, XMLDB_NOTNULL, null, null);
        $table->add_field('loginparamsoffline', XMLDB_TYPE_TEXT, null, null, XMLDB_NOTNULL, null, null);
        $table->add_field('alloweddomains', XMLDB_TYPE_TEXT, null, null, XMLDB_NOTNULL, null, null);
        $table->add_field('scopessupported', XMLDB_TYPE_TEXT, null, null, null, null, null);
        $table->add_field('showonloginpage', XMLDB_TYPE_INTEGER, '2', null, XMLDB_NOTNULL, null, '1');
        $table->add_field('enabled', XMLDB_TYPE_INTEGER, '2', null, XMLDB_NOTNULL, null, '1');
        $table->add_field('sortorder', XMLDB_TYPE_INTEGER, '10', null, XMLDB_NOTNULL, null, null);

        // Adding keys to table oauth2_issuer.
        $table->add_key('primary', XMLDB_KEY_PRIMARY, array('id'));

        // Conditionally launch create table for oauth2_issuer.
        if (!$dbman->table_exists($table)) {
            $dbman->create_table($table);
        }

        // Main savepoint reached.
        upgrade_main_savepoint(true, 2017040700.01);
    }

    if ($oldversion < 2017040700.02) {

        // Define table oauth2_endpoint to be created.
        $table = new xmldb_table('oauth2_endpoint');

        // Adding fields to table oauth2_endpoint.
        $table->add_field('id', XMLDB_TYPE_INTEGER, '10', null, XMLDB_NOTNULL, XMLDB_SEQUENCE, null);
        $table->add_field('timecreated', XMLDB_TYPE_INTEGER, '10', null, XMLDB_NOTNULL, null, null);
        $table->add_field('timemodified', XMLDB_TYPE_INTEGER, '10', null, XMLDB_NOTNULL, null, null);
        $table->add_field('usermodified', XMLDB_TYPE_INTEGER, '10', null, XMLDB_NOTNULL, null, null);
        $table->add_field('name', XMLDB_TYPE_CHAR, '255', null, XMLDB_NOTNULL, null, null);
        $table->add_field('url', XMLDB_TYPE_TEXT, null, null, XMLDB_NOTNULL, null, null);
        $table->add_field('issuerid', XMLDB_TYPE_INTEGER, '10', null, XMLDB_NOTNULL, null, null);

        // Adding keys to table oauth2_endpoint.
        $table->add_key('primary', XMLDB_KEY_PRIMARY, array('id'));
        $table->add_key('issuer_id_key', XMLDB_KEY_FOREIGN, array('issuerid'), 'oauth2_issuer', array('id'));

        // Conditionally launch create table for oauth2_endpoint.
        if (!$dbman->table_exists($table)) {
            $dbman->create_table($table);
        }

        // Main savepoint reached.
        upgrade_main_savepoint(true, 2017040700.02);
    }

    if ($oldversion < 2017040700.03) {

        // Define table oauth2_system_account to be created.
        $table = new xmldb_table('oauth2_system_account');

        // Adding fields to table oauth2_system_account.
        $table->add_field('id', XMLDB_TYPE_INTEGER, '10', null, XMLDB_NOTNULL, XMLDB_SEQUENCE, null);
        $table->add_field('timecreated', XMLDB_TYPE_INTEGER, '10', null, XMLDB_NOTNULL, null, null);
        $table->add_field('timemodified', XMLDB_TYPE_INTEGER, '10', null, XMLDB_NOTNULL, null, null);
        $table->add_field('usermodified', XMLDB_TYPE_INTEGER, '10', null, XMLDB_NOTNULL, null, null);
        $table->add_field('issuerid', XMLDB_TYPE_INTEGER, '10', null, XMLDB_NOTNULL, null, null);
        $table->add_field('refreshtoken', XMLDB_TYPE_TEXT, null, null, XMLDB_NOTNULL, null, null);
        $table->add_field('grantedscopes', XMLDB_TYPE_TEXT, null, null, XMLDB_NOTNULL, null, null);
        $table->add_field('username', XMLDB_TYPE_TEXT, null, null, XMLDB_NOTNULL, null, null);
        $table->add_field('email', XMLDB_TYPE_TEXT, null, null, XMLDB_NOTNULL, null, null);

        // Adding keys to table oauth2_system_account.
        $table->add_key('primary', XMLDB_KEY_PRIMARY, array('id'));
        $table->add_key('issueridkey', XMLDB_KEY_FOREIGN_UNIQUE, array('issuerid'), 'oauth2_issuer', array('id'));

        // Conditionally launch create table for oauth2_system_account.
        if (!$dbman->table_exists($table)) {
            $dbman->create_table($table);
        }

        // Main savepoint reached.
        upgrade_main_savepoint(true, 2017040700.03);
    }

    if ($oldversion < 2017040700.04) {

        // Define table oauth2_user_field_mapping to be created.
        $table = new xmldb_table('oauth2_user_field_mapping');

        // Adding fields to table oauth2_user_field_mapping.
        $table->add_field('id', XMLDB_TYPE_INTEGER, '10', null, XMLDB_NOTNULL, XMLDB_SEQUENCE, null);
        $table->add_field('timemodified', XMLDB_TYPE_INTEGER, '10', null, XMLDB_NOTNULL, null, null);
        $table->add_field('timecreated', XMLDB_TYPE_INTEGER, '10', null, XMLDB_NOTNULL, null, null);
        $table->add_field('usermodified', XMLDB_TYPE_INTEGER, '10', null, XMLDB_NOTNULL, null, null);
        $table->add_field('issuerid', XMLDB_TYPE_INTEGER, '10', null, XMLDB_NOTNULL, null, null);
        $table->add_field('externalfield', XMLDB_TYPE_CHAR, '64', null, XMLDB_NOTNULL, null, null);
        $table->add_field('internalfield', XMLDB_TYPE_CHAR, '64', null, XMLDB_NOTNULL, null, null);

        // Adding keys to table oauth2_user_field_mapping.
        $table->add_key('primary', XMLDB_KEY_PRIMARY, array('id'));
        $table->add_key('issuerkey', XMLDB_KEY_FOREIGN, array('issuerid'), 'oauth2_issuer', array('id'));
        $table->add_key('uniqinternal', XMLDB_KEY_UNIQUE, array('issuerid', 'internalfield'));

        // Conditionally launch create table for oauth2_user_field_mapping.
        if (!$dbman->table_exists($table)) {
            $dbman->create_table($table);
        }

        // Main savepoint reached.
        upgrade_main_savepoint(true, 2017040700.04);
    }

    if ($oldversion < 2017041801.00) {

        // Define table course_completion_defaults to be created.
        $table = new xmldb_table('course_completion_defaults');

        // Adding fields to table course_completion_defaults.
        $table->add_field('id', XMLDB_TYPE_INTEGER, '10', null, XMLDB_NOTNULL, XMLDB_SEQUENCE, null);
        $table->add_field('course', XMLDB_TYPE_INTEGER, '10', null, XMLDB_NOTNULL, null, null);
        $table->add_field('module', XMLDB_TYPE_INTEGER, '10', null, XMLDB_NOTNULL, null, null);
        $table->add_field('completion', XMLDB_TYPE_INTEGER, '1', null, XMLDB_NOTNULL, null, '0');
        $table->add_field('completionview', XMLDB_TYPE_INTEGER, '1', null, XMLDB_NOTNULL, null, '0');
        $table->add_field('completionusegrade', XMLDB_TYPE_INTEGER, '1', null, XMLDB_NOTNULL, null, '0');
        $table->add_field('completionexpected', XMLDB_TYPE_INTEGER, '10', null, XMLDB_NOTNULL, null, '0');
        $table->add_field('customrules', XMLDB_TYPE_TEXT, null, null, null, null, null);

        // Adding keys to table course_completion_defaults.
        $table->add_key('primary', XMLDB_KEY_PRIMARY, array('id'));
        $table->add_key('module', XMLDB_KEY_FOREIGN, array('module'), 'modules', array('id'));
        $table->add_key('course', XMLDB_KEY_FOREIGN, array('course'), 'course', array('id'));

        // Adding indexes to table course_completion_defaults.
        $table->add_index('coursemodule', XMLDB_INDEX_UNIQUE, array('course', 'module'));

        // Conditionally launch create table for course_completion_defaults.
        if (!$dbman->table_exists($table)) {
            $dbman->create_table($table);
        }

        upgrade_main_savepoint(true, 2017041801.00);
    }

    if ($oldversion < 2017050500.01) {
        // Get the list of parent event IDs.
        $sql = "SELECT DISTINCT repeatid
                           FROM {event}
                          WHERE repeatid <> 0";
        $parentids = array_keys($DB->get_records_sql($sql));
        // Check if there are repeating events we need to process.
        if (!empty($parentids)) {
            // The repeat IDs of parent events should match their own ID.
            // So we need to update parent events that have non-matching IDs and repeat IDs.
            list($insql, $params) = $DB->get_in_or_equal($parentids);
            $updatesql = "UPDATE {event}
                             SET repeatid = id
                           WHERE id <> repeatid
                                 AND id $insql";
            $DB->execute($updatesql, $params);
        }

        // Main savepoint reached.
        upgrade_main_savepoint(true, 2017050500.01);
    }

    if ($oldversion < 2017050500.02) {
        // MDL-58684:
        // Remove all portfolio_tempdata records as these may contain serialized \file_system type objects, which are now unable to
        // be unserialized because of changes to the file storage API made in MDL-46375. Portfolio now stores an id reference to
        // files instead of the object.
        // These records are normally removed after a successful export, however, can be left behind if the user abandons the
        // export attempt (a stale record). Additionally, each stale record cannot be reused and is normally cleaned up by the cron
        // task core\task\portfolio_cron_task. Since the cron task tries to unserialize them, and generates a warning, we'll remove
        // all records here.
        $DB->delete_records_select('portfolio_tempdata', 'id > ?', [0]);

        // Main savepoint reached.
        upgrade_main_savepoint(true, 2017050500.02);
    }

    if ($oldversion < 2017050900.01) {
        // Create adhoc task for upgrading of existing calendar events.
        $record = new \stdClass();
        $record->classname = '\core\task\refresh_mod_calendar_events_task';
        $record->component = 'core';

        // Next run time based from nextruntime computation in \core\task\manager::queue_adhoc_task().
        $nextruntime = time() - 1;
        $record->nextruntime = $nextruntime;
        $DB->insert_record('task_adhoc', $record);

        // Main savepoint reached.
        upgrade_main_savepoint(true, 2017050900.01);
    }

    // Automatically generated Moodle v3.3.0 release upgrade line.
    // Put any upgrade step following this.

    if ($oldversion < 2017061201.00) {
        $table = new xmldb_table('course_sections');
        $field = new xmldb_field('timemodified', XMLDB_TYPE_INTEGER, '10', null, XMLDB_NOTNULL, null, '0', 'availability');

        // Define a field 'timemodified' in the 'course_sections' table.
        if (!$dbman->field_exists($table, $field)) {
            $dbman->add_field($table, $field);
        }

        upgrade_main_savepoint(true, 2017061201.00);
    }

    if ($oldversion < 2017061301.00) {
        // Check if the value of 'navcourselimit' is set to the old default value, if so, change it to the new default.
        if ($CFG->navcourselimit == 20) {
            set_config('navcourselimit', 10);
        }

        // Main savepoint reached.
        upgrade_main_savepoint(true, 2017061301.00);
    }

    if ($oldversion < 2017071000.00) {

        // Define field requireconfirmation to be added to oauth2_issuer.
        $table = new xmldb_table('oauth2_issuer');
        $field = new xmldb_field('requireconfirmation', XMLDB_TYPE_INTEGER, '2', null, XMLDB_NOTNULL, null, '1', 'sortorder');

        // Conditionally launch add field requireconfirmation.
        if (!$dbman->field_exists($table, $field)) {
            $dbman->add_field($table, $field);
        }

        // Main savepoint reached.
        upgrade_main_savepoint(true, 2017071000.00);
    }

    if ($oldversion < 2017071001.00) {

        // Define field timemodified to be added to block_instances.
        $table = new xmldb_table('block_instances');
        $field = new xmldb_field('timemodified', XMLDB_TYPE_INTEGER, '10', null, null,
                null, null, 'configdata');

        // Conditionally launch add field timemodified.
        if (!$dbman->field_exists($table, $field)) {
            $dbman->add_field($table, $field);

            // Set field to current time.
            $DB->set_field('block_instances', 'timemodified', time());

            // Changing nullability of field timemodified on table block_instances to not null.
            $field = new xmldb_field('timemodified', XMLDB_TYPE_INTEGER, '10', null, XMLDB_NOTNULL,
                    null, null, 'configdata');

            // Launch change of nullability for field timemodified.
            $dbman->change_field_notnull($table, $field);

            // Define index timemodified (not unique) to be added to block_instances.
            $index = new xmldb_index('timemodified', XMLDB_INDEX_NOTUNIQUE, array('timemodified'));

            // Conditionally launch add index timemodified.
            if (!$dbman->index_exists($table, $index)) {
                $dbman->add_index($table, $index);
            }
        }

        // Define field timecreated to be added to block_instances.
        $field = new xmldb_field('timecreated', XMLDB_TYPE_INTEGER, '10', null, null,
                null, null, 'configdata');

        // Conditionally launch add field timecreated.
        if (!$dbman->field_exists($table, $field)) {
            $dbman->add_field($table, $field);

            // Set field to current time.
            $DB->set_field('block_instances', 'timecreated', time());

            // Changing nullability of field timecreated on table block_instances to not null.
            $field = new xmldb_field('timecreated', XMLDB_TYPE_INTEGER, '10', null, XMLDB_NOTNULL,
                    null, null, 'configdata');

            // Launch change of nullability for field timecreated.
            $dbman->change_field_notnull($table, $field);
        }

        // Main savepoint reached.
        upgrade_main_savepoint(true, 2017071001.00);
    }

    if ($oldversion < 2017071100.00 ) {
        // Clean old upgrade setting not used anymore.
        unset_config('upgrade_minmaxgradestepignored');
        upgrade_main_savepoint(true, 2017071100.00);
    }

    if ($oldversion < 2017072000.02) {

        // Define table analytics_models to be created.
        $table = new xmldb_table('analytics_models');

        // Adding fields to table analytics_models.
        $table->add_field('id', XMLDB_TYPE_INTEGER, '10', null, XMLDB_NOTNULL, XMLDB_SEQUENCE, null);
        $table->add_field('enabled', XMLDB_TYPE_INTEGER, '1', null, XMLDB_NOTNULL, null, '0');
        $table->add_field('trained', XMLDB_TYPE_INTEGER, '1', null, XMLDB_NOTNULL, null, '0');
        $table->add_field('target', XMLDB_TYPE_CHAR, '255', null, XMLDB_NOTNULL, null, null);
        $table->add_field('indicators', XMLDB_TYPE_TEXT, null, null, XMLDB_NOTNULL, null, null);
        $table->add_field('timesplitting', XMLDB_TYPE_CHAR, '255', null, null, null, null);
        $table->add_field('version', XMLDB_TYPE_INTEGER, '10', null, XMLDB_NOTNULL, null, null);
        $table->add_field('timecreated', XMLDB_TYPE_INTEGER, '10', null, null, null, null);
        $table->add_field('timemodified', XMLDB_TYPE_INTEGER, '10', null, XMLDB_NOTNULL, null, null);
        $table->add_field('usermodified', XMLDB_TYPE_INTEGER, '10', null, XMLDB_NOTNULL, null, null);

        // Adding keys to table analytics_models.
        $table->add_key('primary', XMLDB_KEY_PRIMARY, array('id'));

        // Adding indexes to table analytics_models.
        $table->add_index('enabledandtrained', XMLDB_INDEX_NOTUNIQUE, array('enabled', 'trained'));

        // Conditionally launch create table for analytics_models.
        if (!$dbman->table_exists($table)) {
            $dbman->create_table($table);
        }

        // Define table analytics_models_log to be created.
        $table = new xmldb_table('analytics_models_log');

        // Adding fields to table analytics_models_log.
        $table->add_field('id', XMLDB_TYPE_INTEGER, '10', null, XMLDB_NOTNULL, XMLDB_SEQUENCE, null);
        $table->add_field('modelid', XMLDB_TYPE_INTEGER, '10', null, XMLDB_NOTNULL, null, null);
        $table->add_field('version', XMLDB_TYPE_INTEGER, '10', null, XMLDB_NOTNULL, null, null);
        $table->add_field('target', XMLDB_TYPE_CHAR, '255', null, XMLDB_NOTNULL, null, null);
        $table->add_field('indicators', XMLDB_TYPE_TEXT, null, null, XMLDB_NOTNULL, null, null);
        $table->add_field('timesplitting', XMLDB_TYPE_CHAR, '255', null, null, null, null);
        $table->add_field('score', XMLDB_TYPE_NUMBER, '10, 5', null, XMLDB_NOTNULL, null, '0');
        $table->add_field('info', XMLDB_TYPE_TEXT, null, null, null, null, null);
        $table->add_field('dir', XMLDB_TYPE_TEXT, null, null, XMLDB_NOTNULL, null, null);
        $table->add_field('timecreated', XMLDB_TYPE_INTEGER, '10', null, XMLDB_NOTNULL, null, null);
        $table->add_field('usermodified', XMLDB_TYPE_INTEGER, '10', null, XMLDB_NOTNULL, null, null);

        // Adding keys to table analytics_models_log.
        $table->add_key('primary', XMLDB_KEY_PRIMARY, array('id'));

        // Adding indexes to table analytics_models_log.
        $table->add_index('modelid', XMLDB_INDEX_NOTUNIQUE, array('modelid'));

        // Conditionally launch create table for analytics_models_log.
        if (!$dbman->table_exists($table)) {
            $dbman->create_table($table);
        }

        // Define table analytics_predictions to be created.
        $table = new xmldb_table('analytics_predictions');

        // Adding fields to table analytics_predictions.
        $table->add_field('id', XMLDB_TYPE_INTEGER, '10', null, XMLDB_NOTNULL, XMLDB_SEQUENCE, null);
        $table->add_field('modelid', XMLDB_TYPE_INTEGER, '10', null, XMLDB_NOTNULL, null, null);
        $table->add_field('contextid', XMLDB_TYPE_INTEGER, '10', null, XMLDB_NOTNULL, null, null);
        $table->add_field('sampleid', XMLDB_TYPE_INTEGER, '10', null, XMLDB_NOTNULL, null, null);
        $table->add_field('rangeindex', XMLDB_TYPE_INTEGER, '5', null, XMLDB_NOTNULL, null, null);
        $table->add_field('prediction', XMLDB_TYPE_INTEGER, '2', null, XMLDB_NOTNULL, null, null);
        $table->add_field('predictionscore', XMLDB_TYPE_NUMBER, '10, 5', null, XMLDB_NOTNULL, null, null);
        $table->add_field('calculations', XMLDB_TYPE_TEXT, null, null, XMLDB_NOTNULL, null, null);
        $table->add_field('timecreated', XMLDB_TYPE_INTEGER, '10', null, XMLDB_NOTNULL, null, '0');

        // Adding keys to table analytics_predictions.
        $table->add_key('primary', XMLDB_KEY_PRIMARY, array('id'));

        // Adding indexes to table analytics_predictions.
        $table->add_index('modelidandcontextid', XMLDB_INDEX_NOTUNIQUE, array('modelid', 'contextid'));

        // Conditionally launch create table for analytics_predictions.
        if (!$dbman->table_exists($table)) {
            $dbman->create_table($table);
        }

        // Define table analytics_train_samples to be created.
        $table = new xmldb_table('analytics_train_samples');

        // Adding fields to table analytics_train_samples.
        $table->add_field('id', XMLDB_TYPE_INTEGER, '10', null, XMLDB_NOTNULL, XMLDB_SEQUENCE, null);
        $table->add_field('modelid', XMLDB_TYPE_INTEGER, '10', null, XMLDB_NOTNULL, null, null);
        $table->add_field('analysableid', XMLDB_TYPE_INTEGER, '10', null, XMLDB_NOTNULL, null, null);
        $table->add_field('timesplitting', XMLDB_TYPE_CHAR, '255', null, XMLDB_NOTNULL, null, null);
        $table->add_field('fileid', XMLDB_TYPE_INTEGER, '10', null, XMLDB_NOTNULL, null, null);
        $table->add_field('sampleids', XMLDB_TYPE_TEXT, null, null, XMLDB_NOTNULL, null, null);
        $table->add_field('timecreated', XMLDB_TYPE_INTEGER, '10', null, XMLDB_NOTNULL, null, '0');

        // Adding keys to table analytics_train_samples.
        $table->add_key('primary', XMLDB_KEY_PRIMARY, array('id'));

        // Adding indexes to table analytics_train_samples.
        $table->add_index('modelidandanalysableidandtimesplitting', XMLDB_INDEX_NOTUNIQUE,
            array('modelid', 'analysableid', 'timesplitting'));

        // Conditionally launch create table for analytics_train_samples.
        if (!$dbman->table_exists($table)) {
            $dbman->create_table($table);
        }

        // Define table analytics_predict_ranges to be created.
        $table = new xmldb_table('analytics_predict_ranges');

        // Adding fields to table analytics_predict_ranges.
        $table->add_field('id', XMLDB_TYPE_INTEGER, '10', null, XMLDB_NOTNULL, XMLDB_SEQUENCE, null);
        $table->add_field('modelid', XMLDB_TYPE_INTEGER, '10', null, XMLDB_NOTNULL, null, null);
        $table->add_field('analysableid', XMLDB_TYPE_INTEGER, '10', null, XMLDB_NOTNULL, null, null);
        $table->add_field('timesplitting', XMLDB_TYPE_CHAR, '255', null, XMLDB_NOTNULL, null, null);
        $table->add_field('rangeindex', XMLDB_TYPE_INTEGER, '10', null, XMLDB_NOTNULL, null, null);
        $table->add_field('timecreated', XMLDB_TYPE_INTEGER, '10', null, XMLDB_NOTNULL, null, '0');

        // Adding keys to table analytics_predict_ranges.
        $table->add_key('primary', XMLDB_KEY_PRIMARY, array('id'));

        // Adding indexes to table analytics_predict_ranges.
        $table->add_index('modelidandanalysableidandtimesplitting', XMLDB_INDEX_NOTUNIQUE,
            array('modelid', 'analysableid', 'timesplitting'));

        // Conditionally launch create table for analytics_predict_ranges.
        if (!$dbman->table_exists($table)) {
            $dbman->create_table($table);
        }

        // Define table analytics_used_files to be created.
        $table = new xmldb_table('analytics_used_files');

        // Adding fields to table analytics_used_files.
        $table->add_field('id', XMLDB_TYPE_INTEGER, '10', null, XMLDB_NOTNULL, XMLDB_SEQUENCE, null);
        $table->add_field('modelid', XMLDB_TYPE_INTEGER, '10', null, XMLDB_NOTNULL, null, '0');
        $table->add_field('fileid', XMLDB_TYPE_INTEGER, '10', null, XMLDB_NOTNULL, null, '0');
        $table->add_field('action', XMLDB_TYPE_CHAR, '50', null, XMLDB_NOTNULL, null, null);
        $table->add_field('time', XMLDB_TYPE_INTEGER, '10', null, XMLDB_NOTNULL, null, '0');

        // Adding keys to table analytics_used_files.
        $table->add_key('primary', XMLDB_KEY_PRIMARY, array('id'));

        // Adding indexes to table analytics_used_files.
        $table->add_index('modelidandfileidandaction', XMLDB_INDEX_NOTUNIQUE, array('modelid', 'fileid', 'action'));

        // Conditionally launch create table for analytics_used_files.
        if (!$dbman->table_exists($table)) {
            $dbman->create_table($table);
        }

        $now = time();
        $admin = get_admin();

        $targetname = '\core\analytics\target\course_dropout';
        if (!$DB->record_exists('analytics_models', array('target' => $targetname))) {
            // We can not use API calls to create the built-in models.
            $modelobj = new stdClass();
            $modelobj->target = $targetname;
            $modelobj->indicators = json_encode(array(
                '\mod_assign\analytics\indicator\cognitive_depth',
                '\mod_assign\analytics\indicator\social_breadth',
                '\mod_book\analytics\indicator\cognitive_depth',
                '\mod_book\analytics\indicator\social_breadth',
                '\mod_chat\analytics\indicator\cognitive_depth',
                '\mod_chat\analytics\indicator\social_breadth',
                '\mod_choice\analytics\indicator\cognitive_depth',
                '\mod_choice\analytics\indicator\social_breadth',
                '\mod_data\analytics\indicator\cognitive_depth',
                '\mod_data\analytics\indicator\social_breadth',
                '\mod_feedback\analytics\indicator\cognitive_depth',
                '\mod_feedback\analytics\indicator\social_breadth',
                '\mod_folder\analytics\indicator\cognitive_depth',
                '\mod_folder\analytics\indicator\social_breadth',
                '\mod_forum\analytics\indicator\cognitive_depth',
                '\mod_forum\analytics\indicator\social_breadth',
                '\mod_glossary\analytics\indicator\cognitive_depth',
                '\mod_glossary\analytics\indicator\social_breadth',
                '\mod_imscp\analytics\indicator\cognitive_depth',
                '\mod_imscp\analytics\indicator\social_breadth',
                '\mod_label\analytics\indicator\cognitive_depth',
                '\mod_label\analytics\indicator\social_breadth',
                '\mod_lesson\analytics\indicator\cognitive_depth',
                '\mod_lesson\analytics\indicator\social_breadth',
                '\mod_lti\analytics\indicator\cognitive_depth',
                '\mod_lti\analytics\indicator\social_breadth',
                '\mod_page\analytics\indicator\cognitive_depth',
                '\mod_page\analytics\indicator\social_breadth',
                '\mod_quiz\analytics\indicator\cognitive_depth',
                '\mod_quiz\analytics\indicator\social_breadth',
                '\mod_resource\analytics\indicator\cognitive_depth',
                '\mod_resource\analytics\indicator\social_breadth',
                '\mod_scorm\analytics\indicator\cognitive_depth',
                '\mod_scorm\analytics\indicator\social_breadth',
                '\mod_survey\analytics\indicator\cognitive_depth',
                '\mod_survey\analytics\indicator\social_breadth',
                '\mod_url\analytics\indicator\cognitive_depth',
                '\mod_url\analytics\indicator\social_breadth',
                '\mod_wiki\analytics\indicator\cognitive_depth',
                '\mod_wiki\analytics\indicator\social_breadth',
                '\mod_workshop\analytics\indicator\cognitive_depth',
                '\mod_workshop\analytics\indicator\social_breadth',
            ));
            $modelobj->version = $now;
            $modelobj->timecreated = $now;
            $modelobj->timemodified = $now;
            $modelobj->usermodified = $admin->id;
            $DB->insert_record('analytics_models', $modelobj);
        }

        $targetname = '\core\analytics\target\no_teaching';
        if (!$DB->record_exists('analytics_models', array('target' => $targetname))) {
            $modelobj = new stdClass();
            $modelobj->enabled = 1;
            $modelobj->trained = 1;
            $modelobj->target = $targetname;
            $modelobj->indicators = json_encode(array('\core_course\analytics\indicator\no_teacher'));
            $modelobj->timesplitting = '\core\analytics\time_splitting\single_range';
            $modelobj->version = $now;
            $modelobj->timecreated = $now;
            $modelobj->timemodified = $now;
            $modelobj->usermodified = $admin->id;
            $DB->insert_record('analytics_models', $modelobj);
        }

        // Main savepoint reached.
        upgrade_main_savepoint(true, 2017072000.02);
    }

    if ($oldversion < 2017072700.01) {
        // Changing nullability of field email on table oauth2_system_account to null.
        $table = new xmldb_table('oauth2_system_account');
        $field = new xmldb_field('email', XMLDB_TYPE_TEXT, null, null, null, null, null, 'grantedscopes');

        // Launch change of nullability for field email.
        $dbman->change_field_notnull($table, $field);

        // Main savepoint reached.
        upgrade_main_savepoint(true, 2017072700.01);
    }

    if ($oldversion < 2017072700.02) {

        // If the site was previously registered with http://hub.moodle.org change the registration to
        // point to https://moodle.net - this is the correct hub address using https protocol.
        $oldhuburl = "http://hub.moodle.org";
        $newhuburl = "https://moodle.net";
        $cleanoldhuburl = preg_replace('/[^A-Za-z0-9_-]/i', '', $oldhuburl);
        $cleannewhuburl = preg_replace('/[^A-Za-z0-9_-]/i', '', $newhuburl);

        // Update existing registration.
        $DB->execute("UPDATE {registration_hubs} SET hubname = ?, huburl = ? WHERE huburl = ?",
            ['Moodle.net', $newhuburl, $oldhuburl]);

        // Update settings of existing registration.
        $sqlnamelike = $DB->sql_like('name', '?');
        $entries = $DB->get_records_sql("SELECT * FROM {config_plugins} where plugin=? and " . $sqlnamelike,
            ['hub', '%' . $DB->sql_like_escape('_' . $cleanoldhuburl)]);
        foreach ($entries as $entry) {
            $newname = substr($entry->name, 0, -strlen($cleanoldhuburl)) . $cleannewhuburl;
            try {
                $DB->update_record('config_plugins', ['id' => $entry->id, 'name' => $newname]);
            } catch (dml_exception $e) {
                // Entry with new name already exists, remove the one with an old name.
                $DB->delete_records('config_plugins', ['id' => $entry->id]);
            }
        }

        // Update published courses.
        $DB->execute('UPDATE {course_published} SET huburl = ? WHERE huburl = ?', [$newhuburl, $oldhuburl]);

        // Main savepoint reached.
        upgrade_main_savepoint(true, 2017072700.02);
    }

    if ($oldversion < 2017080700.01) {

        // Get the table by its previous name.
        $table = new xmldb_table('analytics_predict_ranges');
        if ($dbman->table_exists($table)) {

            // We can only accept this because we are in master.
            $DB->delete_records('analytics_predictions');
            $DB->delete_records('analytics_used_files', array('action' => 'predicted'));
            $DB->delete_records('analytics_predict_ranges');

            // Define field sampleids to be added to analytics_predict_ranges (renamed below to analytics_predict_samples).
            $field = new xmldb_field('sampleids', XMLDB_TYPE_TEXT, null, null, XMLDB_NOTNULL, null, null, 'rangeindex');

            // Conditionally launch add field sampleids.
            if (!$dbman->field_exists($table, $field)) {
                $dbman->add_field($table, $field);
            }

            // Define field timemodified to be added to analytics_predict_ranges (renamed below to analytics_predict_samples).
            $field = new xmldb_field('timemodified', XMLDB_TYPE_INTEGER, '10', null, XMLDB_NOTNULL, null, '0', 'timecreated');

            // Conditionally launch add field timemodified.
            if (!$dbman->field_exists($table, $field)) {
                $dbman->add_field($table, $field);
            }

            // Rename the table to its new name.
            $dbman->rename_table($table, 'analytics_predict_samples');
        }

        $table = new xmldb_table('analytics_predict_samples');

        $index = new xmldb_index('modelidandanalysableidandtimesplitting', XMLDB_INDEX_NOTUNIQUE,
            array('modelid', 'analysableid', 'timesplitting'));

        // Conditionally launch drop index.
        if ($dbman->index_exists($table, $index)) {
            $dbman->drop_index($table, $index);
        }

        $index = new xmldb_index('modelidandanalysableidandtimesplittingandrangeindex', XMLDB_INDEX_NOTUNIQUE,
            array('modelid', 'analysableid', 'timesplitting', 'rangeindex'));

        // Conditionally launch add index.
        if (!$dbman->index_exists($table, $index)) {
            $dbman->add_index($table, $index);
        }

        // Main savepoint reached.
        upgrade_main_savepoint(true, 2017080700.01);
    }

    if ($oldversion < 2017082200.00) {
        $plugins = ['radius', 'fc', 'nntp', 'pam', 'pop3', 'imap'];

        foreach ($plugins as $plugin) {
            // Check to see if the plugin exists on disk.
            // If it does not, remove the config for it.
            if (!file_exists($CFG->dirroot . "/auth/{$plugin}/auth.php")) {
                // Clean config.
                unset_all_config_for_plugin("auth_{$plugin}");
            }
        }
        upgrade_main_savepoint(true, 2017082200.00);
    }

    if ($oldversion < 2017082200.01) {

        // Define table analytics_indicator_calc to be created.
        $table = new xmldb_table('analytics_indicator_calc');

        // Adding fields to table analytics_indicator_calc.
        $table->add_field('id', XMLDB_TYPE_INTEGER, '10', null, XMLDB_NOTNULL, XMLDB_SEQUENCE, null);
        $table->add_field('starttime', XMLDB_TYPE_INTEGER, '10', null, XMLDB_NOTNULL, null, null);
        $table->add_field('endtime', XMLDB_TYPE_INTEGER, '10', null, XMLDB_NOTNULL, null, null);
        $table->add_field('contextid', XMLDB_TYPE_INTEGER, '10', null, XMLDB_NOTNULL, null, null);
        $table->add_field('sampleorigin', XMLDB_TYPE_CHAR, '255', null, XMLDB_NOTNULL, null, null);
        $table->add_field('sampleid', XMLDB_TYPE_INTEGER, '10', null, XMLDB_NOTNULL, null, null);
        $table->add_field('indicator', XMLDB_TYPE_CHAR, '255', null, XMLDB_NOTNULL, null, null);
        $table->add_field('value', XMLDB_TYPE_NUMBER, '10, 2', null, null, null, null);
        $table->add_field('timecreated', XMLDB_TYPE_INTEGER, '10', null, XMLDB_NOTNULL, null, null);

        // Adding keys to table analytics_indicator_calc.
        $table->add_key('primary', XMLDB_KEY_PRIMARY, array('id'));

        // Adding indexes to table analytics_indicator_calc.
        $table->add_index('starttime-endtime-contextid', XMLDB_INDEX_NOTUNIQUE, array('starttime', 'endtime', 'contextid'));

        // Conditionally launch create table for analytics_indicator_calc.
        if (!$dbman->table_exists($table)) {
            $dbman->create_table($table);
        }

        // Main savepoint reached.
        upgrade_main_savepoint(true, 2017082200.01);
    }

    if ($oldversion < 2017082300.01) {

        // This script in included in each major version upgrade process so make sure we don't run it twice.
        if (empty($CFG->linkcoursesectionsupgradescriptwasrun)) {
            // Check if the site is using a boost-based theme.
            // If value of 'linkcoursesections' is set to the old default value, change it to the new default.
            if (upgrade_theme_is_from_family('boost', $CFG->theme)) {
                set_config('linkcoursesections', 1);
            }
            set_config('linkcoursesectionsupgradescriptwasrun', 1);
        }

        // Main savepoint reached.
        upgrade_main_savepoint(true, 2017082300.01);
    }

    if ($oldversion < 2017082500.00) {
        // Handle FKs for the table 'analytics_models_log'.
        $table = new xmldb_table('analytics_models_log');

        // Remove the existing index before adding FK (which creates an index).
        $index = new xmldb_index('modelid', XMLDB_INDEX_NOTUNIQUE, array('modelid'));

        // Conditionally launch drop index.
        if ($dbman->index_exists($table, $index)) {
            $dbman->drop_index($table, $index);
        }

        // Now, add the FK.
        $key = new xmldb_key('modelid', XMLDB_KEY_FOREIGN, array('modelid'), 'analytics_models', array('id'));
        $dbman->add_key($table, $key);

        // Handle FKs for the table 'analytics_predictions'.
        $table = new xmldb_table('analytics_predictions');
        $key = new xmldb_key('modelid', XMLDB_KEY_FOREIGN, array('modelid'), 'analytics_models', array('id'));
        $dbman->add_key($table, $key);

        $key = new xmldb_key('contextid', XMLDB_KEY_FOREIGN, array('contextid'), 'context', array('id'));
        $dbman->add_key($table, $key);

        // Handle FKs for the table 'analytics_train_samples'.
        $table = new xmldb_table('analytics_train_samples');
        $key = new xmldb_key('modelid', XMLDB_KEY_FOREIGN, array('modelid'), 'analytics_models', array('id'));
        $dbman->add_key($table, $key);

        $key = new xmldb_key('fileid', XMLDB_KEY_FOREIGN, array('fileid'), 'files', array('id'));
        $dbman->add_key($table, $key);

        // Handle FKs for the table 'analytics_predict_samples'.
        $table = new xmldb_table('analytics_predict_samples');
        $key = new xmldb_key('modelid', XMLDB_KEY_FOREIGN, array('modelid'), 'analytics_models', array('id'));
        $dbman->add_key($table, $key);

        // Handle FKs for the table 'analytics_used_files'.
        $table = new xmldb_table('analytics_used_files');
        $key = new xmldb_key('modelid', XMLDB_KEY_FOREIGN, array('modelid'), 'analytics_models', array('id'));
        $dbman->add_key($table, $key);

        $key = new xmldb_key('fileid', XMLDB_KEY_FOREIGN, array('fileid'), 'files', array('id'));
        $dbman->add_key($table, $key);

        // Handle FKs for the table 'analytics_indicator_calc'.
        $table = new xmldb_table('analytics_indicator_calc');
        $key = new xmldb_key('contextid', XMLDB_KEY_FOREIGN, array('contextid'), 'context', array('id'));
        $dbman->add_key($table, $key);

        // Main savepoint reached.
        upgrade_main_savepoint(true, 2017082500.00);
    }

    if ($oldversion < 2017082800.00) {

        // Changing type of field prediction on table analytics_predictions to number.
        $table = new xmldb_table('analytics_predictions');
        $field = new xmldb_field('prediction', XMLDB_TYPE_NUMBER, '10, 2', null, XMLDB_NOTNULL, null, null, 'rangeindex');

        // Launch change of type for field prediction.
        $dbman->change_field_type($table, $field);

        // Main savepoint reached.
        upgrade_main_savepoint(true, 2017082800.00);
    }

    if ($oldversion < 2017090700.01) {

        // Define table analytics_prediction_actions to be created.
        $table = new xmldb_table('analytics_prediction_actions');

        // Adding fields to table analytics_prediction_actions.
        $table->add_field('id', XMLDB_TYPE_INTEGER, '10', null, XMLDB_NOTNULL, XMLDB_SEQUENCE, null);
        $table->add_field('predictionid', XMLDB_TYPE_INTEGER, '10', null, XMLDB_NOTNULL, null, null);
        $table->add_field('userid', XMLDB_TYPE_INTEGER, '10', null, XMLDB_NOTNULL, null, null);
        $table->add_field('actionname', XMLDB_TYPE_CHAR, '255', null, XMLDB_NOTNULL, null, null);
        $table->add_field('timecreated', XMLDB_TYPE_INTEGER, '10', null, XMLDB_NOTNULL, null, null);

        // Adding keys to table analytics_prediction_actions.
        $table->add_key('primary', XMLDB_KEY_PRIMARY, array('id'));
        $table->add_key('predictionid', XMLDB_KEY_FOREIGN, array('predictionid'), 'analytics_predictions', array('id'));
        $table->add_key('userid', XMLDB_KEY_FOREIGN, array('userid'), 'user', array('id'));

        // Adding indexes to table analytics_prediction_actions.
        $table->add_index('predictionidanduseridandactionname', XMLDB_INDEX_NOTUNIQUE,
            array('predictionid', 'userid', 'actionname'));

        // Conditionally launch create table for analytics_prediction_actions.
        if (!$dbman->table_exists($table)) {
            $dbman->create_table($table);
        }

        // Main savepoint reached.
        upgrade_main_savepoint(true, 2017090700.01);
    }

    if ($oldversion < 2017091200.00) {
        // Force all messages to be reindexed.
        set_config('core_message_message_sent_lastindexrun', '0', 'core_search');
        set_config('core_message_message_received_lastindexrun', '0', 'core_search');

        // Main savepoint reached.
        upgrade_main_savepoint(true, 2017091200.00);
    }

    if ($oldversion < 2017091201.00) {
        // Define field userid to be added to task_adhoc.
        $table = new xmldb_table('task_adhoc');
        $field = new xmldb_field('userid', XMLDB_TYPE_INTEGER, '10', null, null, null, null, 'customdata');

        // Conditionally launch add field userid.
        if (!$dbman->field_exists($table, $field)) {
            $dbman->add_field($table, $field);
        }

        $key = new xmldb_key('useriduser', XMLDB_KEY_FOREIGN, array('userid'), 'user', array('id'));

        // Launch add key userid_user.
        $dbman->add_key($table, $key);

        // Main savepoint reached.
        upgrade_main_savepoint(true, 2017091201.00);
    }

    if ($oldversion < 2017092201.00) {

        // Remove duplicate registrations.
        $newhuburl = "https://moodle.net";
        $registrations = $DB->get_records('registration_hubs', ['huburl' => $newhuburl], 'confirmed DESC, id ASC');
        if (count($registrations) > 1) {
            $reg = array_shift($registrations);
            $DB->delete_records_select('registration_hubs', 'huburl = ? AND id <> ?', [$newhuburl, $reg->id]);
        }

        // Main savepoint reached.
        upgrade_main_savepoint(true, 2017092201.00);
    }

    if ($oldversion < 2017092202.00) {

        if (!file_exists($CFG->dirroot . '/blocks/messages/block_messages.php')) {

            // Delete instances.
            $instances = $DB->get_records_list('block_instances', 'blockname', ['messages']);
            $instanceids = array_keys($instances);

            if (!empty($instanceids)) {
                $DB->delete_records_list('block_positions', 'blockinstanceid', $instanceids);
                $DB->delete_records_list('block_instances', 'id', $instanceids);
                list($sql, $params) = $DB->get_in_or_equal($instanceids, SQL_PARAMS_NAMED);
                $params['contextlevel'] = CONTEXT_BLOCK;
                $DB->delete_records_select('context', "contextlevel=:contextlevel AND instanceid " . $sql, $params);

                $preferences = array();
                foreach ($instances as $instanceid => $instance) {
                    $preferences[] = 'block' . $instanceid . 'hidden';
                    $preferences[] = 'docked_block_instance_' . $instanceid;
                }
                $DB->delete_records_list('user_preferences', 'name', $preferences);
            }

            // Delete the block from the block table.
            $DB->delete_records('block', array('name' => 'messages'));

            // Remove capabilities.
            capabilities_cleanup('block_messages');

            // Clean config.
            unset_all_config_for_plugin('block_messages');
        }

        // Main savepoint reached.
        upgrade_main_savepoint(true, 2017092202.00);
    }

    if ($oldversion < 2017092700.00) {

        // Rename several fields in registration data to match the names of the properties that are sent to moodle.net.
        $renames = [
            'site_address_httpsmoodlenet' => 'site_street_httpsmoodlenet',
            'site_region_httpsmoodlenet' => 'site_regioncode_httpsmoodlenet',
            'site_country_httpsmoodlenet' => 'site_countrycode_httpsmoodlenet'];
        foreach ($renames as $oldparamname => $newparamname) {
            try {
                $DB->execute("UPDATE {config_plugins} SET name = ? WHERE name = ? AND plugin = ?",
                    [$newparamname, $oldparamname, 'hub']);
            } catch (dml_exception $e) {
                // Exception can happen if the config value with the new name already exists, ignore it and move on.
            }
        }

        // Main savepoint reached.
        upgrade_main_savepoint(true, 2017092700.00);
    }

    if ($oldversion < 2017092900.00) {
        // Define field categoryid to be added to event.
        $table = new xmldb_table('event');
        $field = new xmldb_field('categoryid', XMLDB_TYPE_INTEGER, '10', null, XMLDB_NOTNULL, null, '0', 'format');

        // Conditionally launch add field categoryid.
        if (!$dbman->field_exists($table, $field)) {
            $dbman->add_field($table, $field);
        }

        // Add the categoryid key.
        $key = new xmldb_key('categoryid', XMLDB_KEY_FOREIGN, array('categoryid'), 'course_categories', array('id'));
        $dbman->add_key($table, $key);

        // Add a new index for groupid/courseid/categoryid/visible/userid.
        // Do this before we remove the old index.
        $index = new xmldb_index('groupid-courseid-categoryid-visible-userid', XMLDB_INDEX_NOTUNIQUE, array('groupid', 'courseid', 'categoryid', 'visible', 'userid'));
        if (!$dbman->index_exists($table, $index)) {
            $dbman->add_index($table, $index);
        }

        // Drop the old index.
        $index = new xmldb_index('groupid-courseid-visible-userid', XMLDB_INDEX_NOTUNIQUE, array('groupid', 'courseid', 'visible', 'userid'));
        if ($dbman->index_exists($table, $index)) {
            $dbman->drop_index($table, $index);
        }

        // Main savepoint reached.
        upgrade_main_savepoint(true, 2017092900.00);
    }

    if ($oldversion < 2017100900.00) {
        // Add index on time modified to grade_outcomes_history, grade_categories_history,
        // grade_items_history, and scale_history.
        $table = new xmldb_table('grade_outcomes_history');
        $index = new xmldb_index('timemodified', XMLDB_INDEX_NOTUNIQUE, array('timemodified'));

        if (!$dbman->index_exists($table, $index)) {
            $dbman->add_index($table, $index);
        }

        $table = new xmldb_table('grade_items_history');
        $index = new xmldb_index('timemodified', XMLDB_INDEX_NOTUNIQUE, array('timemodified'));

        if (!$dbman->index_exists($table, $index)) {
            $dbman->add_index($table, $index);
        }

        $table = new xmldb_table('grade_categories_history');
        $index = new xmldb_index('timemodified', XMLDB_INDEX_NOTUNIQUE, array('timemodified'));

        if (!$dbman->index_exists($table, $index)) {
            $dbman->add_index($table, $index);
        }

        $table = new xmldb_table('scale_history');
        $index = new xmldb_index('timemodified', XMLDB_INDEX_NOTUNIQUE, array('timemodified'));

        if (!$dbman->index_exists($table, $index)) {
            $dbman->add_index($table, $index);
        }

        // Main savepoint reached.
        upgrade_main_savepoint(true, 2017100900.00);
    }

    if ($oldversion < 2017101000.00) {

        // Define table analytics_used_analysables to be created.
        $table = new xmldb_table('analytics_used_analysables');

        // Adding fields to table analytics_used_analysables.
        $table->add_field('id', XMLDB_TYPE_INTEGER, '10', null, XMLDB_NOTNULL, XMLDB_SEQUENCE, null);
        $table->add_field('modelid', XMLDB_TYPE_INTEGER, '10', null, XMLDB_NOTNULL, null, null);
        $table->add_field('action', XMLDB_TYPE_CHAR, '50', null, XMLDB_NOTNULL, null, null);
        $table->add_field('analysableid', XMLDB_TYPE_INTEGER, '10', null, XMLDB_NOTNULL, null, null);
        $table->add_field('timeanalysed', XMLDB_TYPE_INTEGER, '10', null, XMLDB_NOTNULL, null, null);

        // Adding keys to table analytics_used_analysables.
        $table->add_key('primary', XMLDB_KEY_PRIMARY, array('id'));
        $table->add_key('modelid', XMLDB_KEY_FOREIGN, array('modelid'), 'analytics_models', array('id'));

        // Adding indexes to table analytics_used_analysables.
        $table->add_index('modelid-action', XMLDB_INDEX_NOTUNIQUE, array('modelid', 'action'));

        // Conditionally launch create table for analytics_used_analysables.
        if (!$dbman->table_exists($table)) {
            $dbman->create_table($table);
        }

        // Main savepoint reached.
        upgrade_main_savepoint(true, 2017101000.00);
    }

    if ($oldversion < 2017101000.01) {
        // Define field override to be added to course_modules_completion.
        $table = new xmldb_table('course_modules_completion');
        $field = new xmldb_field('overrideby', XMLDB_TYPE_INTEGER, '10', null, null, null, null, 'viewed');

        // Conditionally launch add field override.
        if (!$dbman->field_exists($table, $field)) {
            $dbman->add_field($table, $field);
        }

        // Main savepoint reached.
        upgrade_main_savepoint(true, 2017101000.01);
    }

    if ($oldversion < 2017101000.02) {
        // Define field 'timestart' to be added to 'analytics_predictions'.
        $table = new xmldb_table('analytics_predictions');
        $field = new xmldb_field('timestart', XMLDB_TYPE_INTEGER, '10', null, null, null, null, 'timecreated');

        // Conditionally launch add field 'timestart'.
        if (!$dbman->field_exists($table, $field)) {
            $dbman->add_field($table, $field);
        }

        // Define field 'timeend' to be added to 'analytics_predictions'.
        $field = new xmldb_field('timeend', XMLDB_TYPE_INTEGER, '10', null, null, null, null, 'timestart');

        // Conditionally launch add field 'timeend'.
        if (!$dbman->field_exists($table, $field)) {
            $dbman->add_field($table, $field);
        }

        // Main savepoint reached.
        upgrade_main_savepoint(true, 2017101000.02);
    }

    if ($oldversion < 2017101200.00) {
        // Define table search_index_requests to be created.
        $table = new xmldb_table('search_index_requests');

        // Adding fields to table search_index_requests.
        $table->add_field('id', XMLDB_TYPE_INTEGER, '10', null, XMLDB_NOTNULL, XMLDB_SEQUENCE, null);
        $table->add_field('contextid', XMLDB_TYPE_INTEGER, '10', null, XMLDB_NOTNULL, null, null);
        $table->add_field('searcharea', XMLDB_TYPE_CHAR, '255', null, XMLDB_NOTNULL, null, null);
        $table->add_field('timerequested', XMLDB_TYPE_INTEGER, '10', null, XMLDB_NOTNULL, null, null);
        $table->add_field('partialarea', XMLDB_TYPE_CHAR, '255', null, XMLDB_NOTNULL, null, null);
        $table->add_field('partialtime', XMLDB_TYPE_INTEGER, '10', null, XMLDB_NOTNULL, null, null);

        // Adding keys to table search_index_requests.
        $table->add_key('primary', XMLDB_KEY_PRIMARY, array('id'));
        $table->add_key('contextid', XMLDB_KEY_FOREIGN, array('contextid'), 'context', array('id'));

        // Conditionally launch create table for search_index_requests.
        if (!$dbman->table_exists($table)) {
            $dbman->create_table($table);
        }

        // Main savepoint reached.
        upgrade_main_savepoint(true, 2017101200.00);
    }

    // Index modification upgrade step.
    if ($oldversion < 2017101300.01) {

        $table = new xmldb_table('analytics_used_files');

        // Define index modelidandfileidandaction (not unique) to be dropped form analytics_used_files.
        $index = new xmldb_index('modelidandfileidandaction', XMLDB_INDEX_NOTUNIQUE, array('modelid', 'fileid', 'action'));

        // Conditionally launch drop index modelidandfileidandaction.
        if ($dbman->index_exists($table, $index)) {
            $dbman->drop_index($table, $index);
        }

        // Define index modelidandactionandfileid (not unique) to be dropped form analytics_used_files.
        $index = new xmldb_index('modelidandactionandfileid', XMLDB_INDEX_NOTUNIQUE, array('modelid', 'action', 'fileid'));

        // Conditionally launch add index modelidandactionandfileid.
        if (!$dbman->index_exists($table, $index)) {
            $dbman->add_index($table, $index);
        }

        // Main savepoint reached.
        upgrade_main_savepoint(true, 2017101300.01);
    }

    if ($oldversion < 2017101900.01) {

        $fs = get_file_storage();
        $models = $DB->get_records('analytics_models');
        foreach ($models as $model) {
            $files = $fs->get_directory_files(\context_system::instance()->id, 'analytics', 'unlabelled', $model->id,
                '/analysable/', true, true);
            foreach ($files as $file) {
                $file->delete();
            }
        }

        // Main savepoint reached.
        upgrade_main_savepoint(true, 2017101900.01);
    }

    if ($oldversion < 2017101900.02) {
        // Create adhoc task for upgrading of existing calendar events.
        $record = new \stdClass();
        $record->classname = '\core\task\refresh_mod_calendar_events_task';
        $record->component = 'core';

        // Next run time based from nextruntime computation in \core\task\manager::queue_adhoc_task().
        $nextruntime = time() - 1;
        $record->nextruntime = $nextruntime;
        $DB->insert_record('task_adhoc', $record);

        // Main savepoint reached.
        upgrade_main_savepoint(true, 2017101900.02);
    }

    if ($oldversion < 2017102100.01) {
        // We will need to force them onto ssl if loginhttps is set.
        if (!empty($CFG->loginhttps)) {
            set_config('overridetossl', 1);
        }
        // Loginhttps should no longer be set.
        unset_config('loginhttps');

        // Main savepoint reached.
        upgrade_main_savepoint(true, 2017102100.01);
    }

    if ($oldversion < 2017110300.01) {

        // Define field categoryid to be added to event_subscriptions.
        $table = new xmldb_table('event_subscriptions');
        $field = new xmldb_field('categoryid', XMLDB_TYPE_INTEGER, '10', null, XMLDB_NOTNULL, null, '0', 'url');

        // Conditionally launch add field categoryid.
        if (!$dbman->field_exists($table, $field)) {
            $dbman->add_field($table, $field);
        }

        // Main savepoint reached.
        upgrade_main_savepoint(true, 2017110300.01);
    }

    // Automatically generated Moodle v3.4.0 release upgrade line.
    // Put any upgrade step following this.

    if ($oldversion < 2017111300.02) {

        // Define field basicauth to be added to oauth2_issuer.
        $table = new xmldb_table('oauth2_issuer');
        $field = new xmldb_field('basicauth', XMLDB_TYPE_INTEGER, '2', null, XMLDB_NOTNULL, null, '0', 'showonloginpage');

        // Conditionally launch add field basicauth.
        if (!$dbman->field_exists($table, $field)) {
            $dbman->add_field($table, $field);
        }

        // Main savepoint reached.
        upgrade_main_savepoint(true, 2017111300.02);
    }

    if ($oldversion < 2017121200.00) {

        // Define key subscriptionid (foreign) to be added to event.
        $table = new xmldb_table('event');
        $key = new xmldb_key('subscriptionid', XMLDB_KEY_FOREIGN, array('subscriptionid'), 'event_subscriptions', array('id'));

        // Launch add key subscriptionid.
        $dbman->add_key($table, $key);

        // Define index uuid (not unique) to be added to event.
        $table = new xmldb_table('event');
        $index = new xmldb_index('uuid', XMLDB_INDEX_NOTUNIQUE, array('uuid'));

        // Conditionally launch add index uuid.
        if (!$dbman->index_exists($table, $index)) {
            $dbman->add_index($table, $index);
        }

        // Main savepoint reached.
        upgrade_main_savepoint(true, 2017121200.00);
    }

    if ($oldversion < 2017121900.00) {

        // Define table role_allow_view to be created.
        $table = new xmldb_table('role_allow_view');

        // Adding fields to table role_allow_view.
        $table->add_field('id', XMLDB_TYPE_INTEGER, '10', null, XMLDB_NOTNULL, XMLDB_SEQUENCE, null);
        $table->add_field('roleid', XMLDB_TYPE_INTEGER, '10', null, XMLDB_NOTNULL, null, null);
        $table->add_field('allowview', XMLDB_TYPE_INTEGER, '10', null, XMLDB_NOTNULL, null, null);

        // Adding keys to table role_allow_view.
        $table->add_key('primary', XMLDB_KEY_PRIMARY, array('id'));
        $table->add_key('roleid', XMLDB_KEY_FOREIGN, array('roleid'), 'role', array('id'));
        $table->add_key('allowview', XMLDB_KEY_FOREIGN, array('allowview'), 'role', array('id'));

        // Conditionally launch create table for role_allow_view.
        if (!$dbman->table_exists($table)) {
            $dbman->create_table($table);
        }

        $index = new xmldb_index('roleid-allowview', XMLDB_INDEX_UNIQUE, array('roleid', 'allowview'));

        // Conditionally launch add index roleid.
        if (!$dbman->index_exists($table, $index)) {
            $dbman->add_index($table, $index);
        }

        $roles = $DB->get_records('role', array(), 'sortorder ASC');

        $DB->delete_records('role_allow_view');
        foreach ($roles as $role) {
            foreach ($roles as $allowedrole) {
                $record = new stdClass();
                $record->roleid      = $role->id;
                $record->allowview = $allowedrole->id;
                $DB->insert_record('role_allow_view', $record);
            }
        }

        // Main savepoint reached.
        upgrade_main_savepoint(true, 2017121900.00);
    }

    if ($oldversion < 2017122200.01) {

        // Define field indexpriority to be added to search_index_requests. Allow null initially.
        $table = new xmldb_table('search_index_requests');
        $field = new xmldb_field('indexpriority', XMLDB_TYPE_INTEGER, '10',
                null, null, null, null, 'partialtime');

        // Conditionally add field.
        if (!$dbman->field_exists($table, $field)) {
            $dbman->add_field($table, $field);

            // Set existing values to 'normal' value (100).
            $DB->set_field('search_index_requests', 'indexpriority', 100);

            // Now make the field 'NOT NULL'.
            $field = new xmldb_field('indexpriority', XMLDB_TYPE_INTEGER, '10',
                    null, XMLDB_NOTNULL, null, null, 'partialtime');
            $dbman->change_field_notnull($table, $field);
        }

        // Define index indexprioritytimerequested (not unique) to be added to search_index_requests.
        $index = new xmldb_index('indexprioritytimerequested', XMLDB_INDEX_NOTUNIQUE,
                array('indexpriority', 'timerequested'));

        // Conditionally launch add index indexprioritytimerequested.
        if (!$dbman->index_exists($table, $index)) {
            $dbman->add_index($table, $index);
        }

        // Main savepoint reached.
        upgrade_main_savepoint(true, 2017122200.01);
    }

    if ($oldversion < 2018020500.00) {

        $topcategory = new stdClass();
        $topcategory->name = 'top'; // A non-real name for the top category. It will be localised at the display time.
        $topcategory->info = '';
        $topcategory->parent = 0;
        $topcategory->sortorder = 0;

        // Get the total record count - used for the progress bar.
        $total = $DB->count_records_sql("SELECT COUNT(DISTINCT contextid) FROM {question_categories} WHERE parent = 0");

        // Get the records themselves - a list of contextids.
        $rs = $DB->get_recordset_sql("SELECT DISTINCT contextid FROM {question_categories} WHERE parent = 0");

        // For each context, create a single top-level category.
        $i = 0;
        $pbar = new progress_bar('createtopquestioncategories', 500, true);
        foreach ($rs as $contextid => $notused) {
            $topcategory->contextid = $contextid;
            $topcategory->stamp = make_unique_id_code();

            $topcategoryid = $DB->insert_record('question_categories', $topcategory);

            $DB->set_field_select('question_categories', 'parent', $topcategoryid,
                    'contextid = ? AND id <> ? AND parent = 0',
                    array($contextid, $topcategoryid));

            // Update progress.
            $i++;
            $pbar->update($i, $total, "Creating top-level question categories - $i/$total.");
        }

        $rs->close();

        // Main savepoint reached.
        upgrade_main_savepoint(true, 2018020500.00);
    }

    if ($oldversion < 2018022800.01) {
        // Fix old block configurations that use the deprecated (and now removed) object class.
        upgrade_fix_block_instance_configuration();

        // Main savepoint reached.
        upgrade_main_savepoint(true, 2018022800.01);
    }

    if ($oldversion < 2018022800.02) {
        // Define index taggeditem (unique) to be dropped form tag_instance.
        $table = new xmldb_table('tag_instance');
        $index = new xmldb_index('taggeditem', XMLDB_INDEX_UNIQUE, array('component',
            'itemtype', 'itemid', 'tiuserid', 'tagid'));

        // Conditionally launch drop index taggeditem.
        if ($dbman->index_exists($table, $index)) {
            $dbman->drop_index($table, $index);
        }

        $index = new xmldb_index('taggeditem', XMLDB_INDEX_UNIQUE, array('component',
            'itemtype', 'itemid', 'contextid', 'tiuserid', 'tagid'));

        // Conditionally launch add index taggeditem.
        if (!$dbman->index_exists($table, $index)) {
            $dbman->add_index($table, $index);
        }

        // Main savepoint reached.
        upgrade_main_savepoint(true, 2018022800.02);
    }

    if ($oldversion < 2018022800.03) {

        // Define field multiplecontexts to be added to tag_area.
        $table = new xmldb_table('tag_area');
        $field = new xmldb_field('multiplecontexts', XMLDB_TYPE_INTEGER, '1', null,
            XMLDB_NOTNULL, null, '0', 'showstandard');

        // Conditionally launch add field multiplecontexts.
        if (!$dbman->field_exists($table, $field)) {
            $dbman->add_field($table, $field);
        }

        // Main savepoint reached.
        upgrade_main_savepoint(true, 2018022800.03);
    }

    if ($oldversion < 2018032200.01) {
        // Define table 'messages' to be created.
        $table = new xmldb_table('messages');

        // Adding fields to table 'messages'.
        $table->add_field('id', XMLDB_TYPE_INTEGER, '10', null, XMLDB_NOTNULL, XMLDB_SEQUENCE, null);
        $table->add_field('useridfrom', XMLDB_TYPE_INTEGER, '10', null, XMLDB_NOTNULL, null, null);
        $table->add_field('conversationid', XMLDB_TYPE_INTEGER, '10', null, XMLDB_NOTNULL, null, null);
        $table->add_field('subject', XMLDB_TYPE_TEXT, null, null, null, null, null);
        $table->add_field('fullmessage', XMLDB_TYPE_TEXT, null, null, null, null, null);
        $table->add_field('fullmessageformat', XMLDB_TYPE_INTEGER, '1', null, XMLDB_NOTNULL, null, 0);
        $table->add_field('fullmessagehtml', XMLDB_TYPE_TEXT, null, null, null, null, null);
        $table->add_field('smallmessage', XMLDB_TYPE_TEXT, null, null, null, null, null);
        $table->add_field('timecreated', XMLDB_TYPE_INTEGER, '10', null, XMLDB_NOTNULL, null, null);

        // Adding keys to table 'messages'.
        $table->add_key('primary', XMLDB_KEY_PRIMARY, array('id'));
        $table->add_key('useridfrom', XMLDB_KEY_FOREIGN, array('useridfrom'), 'user', array('id'));
        $table->add_key('conversationid', XMLDB_KEY_FOREIGN, array('conversationid'), 'message_conversations', array('id'));

        // Conditionally launch create table for 'messages'.
        if (!$dbman->table_exists($table)) {
            $dbman->create_table($table);
        }

        // Define table 'message_conversations' to be created.
        $table = new xmldb_table('message_conversations');

        // Adding fields to table 'message_conversations'.
        $table->add_field('id', XMLDB_TYPE_INTEGER, '10', null, XMLDB_NOTNULL, XMLDB_SEQUENCE, null);
        $table->add_field('timecreated', XMLDB_TYPE_INTEGER, '10', null, XMLDB_NOTNULL, null, null);

        // Adding keys to table 'message_conversations'.
        $table->add_key('primary', XMLDB_KEY_PRIMARY, array('id'));

        // Conditionally launch create table for 'message_conversations'.
        if (!$dbman->table_exists($table)) {
            $dbman->create_table($table);
        }

        // Define table 'message_conversation_members' to be created.
        $table = new xmldb_table('message_conversation_members');

        // Adding fields to table 'message_conversation_members'.
        $table->add_field('id', XMLDB_TYPE_INTEGER, '10', null, XMLDB_NOTNULL, XMLDB_SEQUENCE, null);
        $table->add_field('conversationid', XMLDB_TYPE_INTEGER, '10', null, XMLDB_NOTNULL, null, null);
        $table->add_field('userid', XMLDB_TYPE_INTEGER, '10', null, XMLDB_NOTNULL, null, null);
        $table->add_field('timecreated', XMLDB_TYPE_INTEGER, '10', null, XMLDB_NOTNULL, null, null);

        // Adding keys to table 'message_conversation_members'.
        $table->add_key('primary', XMLDB_KEY_PRIMARY, array('id'));
        $table->add_key('conversationid', XMLDB_KEY_FOREIGN, array('conversationid'), 'message_conversations', array('id'));
        $table->add_key('userid', XMLDB_KEY_FOREIGN, array('userid'), 'user', array('id'));

        // Conditionally launch create table for 'message_conversation_members'.
        if (!$dbman->table_exists($table)) {
            $dbman->create_table($table);
        }

        // Define table 'message_user_actions' to be created.
        $table = new xmldb_table('message_user_actions');

        // Adding fields to table 'message_user_actions'.
        $table->add_field('id', XMLDB_TYPE_INTEGER, '10', null, XMLDB_NOTNULL, XMLDB_SEQUENCE, null);
        $table->add_field('userid', XMLDB_TYPE_INTEGER, '10', null, XMLDB_NOTNULL, null, null);
        $table->add_field('messageid', XMLDB_TYPE_INTEGER, '10', null, XMLDB_NOTNULL, null, null);
        $table->add_field('action', XMLDB_TYPE_INTEGER, '10', null, XMLDB_NOTNULL, null, null);
        $table->add_field('timecreated', XMLDB_TYPE_INTEGER, '10', null, XMLDB_NOTNULL, null, null);

        // Adding keys to table 'message_user_actions'.
        $table->add_key('primary', XMLDB_KEY_PRIMARY, array('id'));
        $table->add_key('userid', XMLDB_KEY_FOREIGN, array('userid'), 'user', array('id'));
        $table->add_key('messageid', XMLDB_KEY_FOREIGN, array('messageid'), 'messages', array('id'));

        // Conditionally launch create table for 'message_user_actions'.
        if (!$dbman->table_exists($table)) {
            $dbman->create_table($table);
        }

        // Define table 'notifications' to be created.
        $table = new xmldb_table('notifications');

        // Adding fields to table 'notifications'.
        $table->add_field('id', XMLDB_TYPE_INTEGER, '10', null, XMLDB_NOTNULL, XMLDB_SEQUENCE, null);
        $table->add_field('useridfrom', XMLDB_TYPE_INTEGER, '10', null, XMLDB_NOTNULL, null, null);
        $table->add_field('useridto', XMLDB_TYPE_INTEGER, '10', null, XMLDB_NOTNULL, null, null);
        $table->add_field('subject', XMLDB_TYPE_TEXT, null, null, null, null, null);
        $table->add_field('fullmessage', XMLDB_TYPE_TEXT, null, null, null, null, null);
        $table->add_field('fullmessageformat', XMLDB_TYPE_INTEGER, '1', null, XMLDB_NOTNULL, null, 0);
        $table->add_field('fullmessagehtml', XMLDB_TYPE_TEXT, null, null, null, null, null);
        $table->add_field('smallmessage', XMLDB_TYPE_TEXT, null, null, null, null, null);
        $table->add_field('component', XMLDB_TYPE_CHAR, '100', null, null, null, null);
        $table->add_field('eventtype', XMLDB_TYPE_CHAR, '100', null, null, null, null);
        $table->add_field('contexturl', XMLDB_TYPE_TEXT, null, null, null, null, null);
        $table->add_field('contexturlname', XMLDB_TYPE_TEXT, null, null, null, null, null);
        $table->add_field('timeread', XMLDB_TYPE_INTEGER, '10', null, false, null, null);
        $table->add_field('timecreated', XMLDB_TYPE_INTEGER, '10', null, XMLDB_NOTNULL, null, null);

        // Adding keys to table 'notifications'.
        $table->add_key('primary', XMLDB_KEY_PRIMARY, array('id'));
        $table->add_key('useridto', XMLDB_KEY_FOREIGN, array('useridto'), 'user', array('id'));

        // Conditionally launch create table for 'notifications'.
        if (!$dbman->table_exists($table)) {
            $dbman->create_table($table);
        }

        // Main savepoint reached.
        upgrade_main_savepoint(true, 2018032200.01);
    }

    if ($oldversion < 2018032200.04) {
        // Define table 'message_conversations' to be updated.
        $table = new xmldb_table('message_conversations');
        $field = new xmldb_field('convhash', XMLDB_TYPE_CHAR, '40', null, XMLDB_NOTNULL, null, null, 'id');

        // Conditionally launch add field 'convhash'.
        if (!$dbman->field_exists($table, $field)) {
            $dbman->add_field($table, $field);
        }

        // Conditionally launch add index.
        $index = new xmldb_index('convhash', XMLDB_INDEX_UNIQUE, array('convhash'));
        if (!$dbman->index_exists($table, $index)) {
            $dbman->add_index($table, $index);
        }

        // Main savepoint reached.
        upgrade_main_savepoint(true, 2018032200.04);
    }

    if ($oldversion < 2018032200.05) {
        // Drop table that is no longer needed.
        $table = new xmldb_table('message_working');
        if ($dbman->table_exists($table)) {
            $dbman->drop_table($table);
        }

        // Main savepoint reached.
        upgrade_main_savepoint(true, 2018032200.05);
    }

    if ($oldversion < 2018032200.06) {
        // Define table 'message_user_actions' to add an index to.
        $table = new xmldb_table('message_user_actions');

        // Conditionally launch add index.
        $index = new xmldb_index('userid_messageid_action', XMLDB_INDEX_UNIQUE, array('userid', 'messageid', 'action'));
        if (!$dbman->index_exists($table, $index)) {
            $dbman->add_index($table, $index);
        }

        // Main savepoint reached.
        upgrade_main_savepoint(true, 2018032200.06);
    }

    if ($oldversion < 2018032200.07) {
        // Define table 'messages' to add an index to.
        $table = new xmldb_table('messages');

        // Conditionally launch add index.
        $index = new xmldb_index('conversationid_timecreated', XMLDB_INDEX_NOTUNIQUE, array('conversationid', 'timecreated'));
        if (!$dbman->index_exists($table, $index)) {
            $dbman->add_index($table, $index);
        }

        // Main savepoint reached.
        upgrade_main_savepoint(true, 2018032200.07);
    }

    if ($oldversion < 2018032700.00) {
        // Update default search engine to search_simpledb if global search is disabled and there is no solr index defined.
        if (empty($CFG->enableglobalsearch) && empty(get_config('search_solr', 'indexname'))) {
            set_config('searchengine', 'simpledb');
        }

        // Main savepoint reached.
        upgrade_main_savepoint(true, 2018032700.00);
    }

    if ($oldversion < 2018040500.01) {

        // Define field cohort to be added to theme. Allow null initially.
        $table = new xmldb_table('cohort');
        $field = new xmldb_field('theme', XMLDB_TYPE_CHAR, '50',
                null, null, null, null, 'timemodified');

        // Conditionally add field.
        if (!$dbman->field_exists($table, $field)) {
            $dbman->add_field($table, $field);
        }

        // Main savepoint reached.
        upgrade_main_savepoint(true, 2018040500.01);
    }

    if ($oldversion < 2018050900.01) {
        // Update default digital age consent map according to the current legislation on each country.
        $ageofdigitalconsentmap = implode(PHP_EOL, [
            '*, 16',
            'AT, 14',
            'ES, 14',
            'US, 13'
        ]);
        set_config('agedigitalconsentmap', $ageofdigitalconsentmap);

        // Main savepoint reached.
        upgrade_main_savepoint(true, 2018050900.01);
    }

    // Automatically generated Moodle v3.5.0 release upgrade line.
    // Put any upgrade step following this.

    if ($oldversion < 2018062800.01) {
        // Add foreign key fk_user to the comments table.
        $table = new xmldb_table('comments');
        $key = new xmldb_key('fk_user', XMLDB_KEY_FOREIGN, array('userid'), 'user', array('id'));
        $dbman->add_key($table, $key);

        upgrade_main_savepoint(true, 2018062800.01);
    }

    if ($oldversion < 2018062800.02) {
        // Add composite index ix_concomitem to the table comments.
        $table = new xmldb_table('comments');
        $index = new xmldb_index('ix_concomitem', XMLDB_INDEX_NOTUNIQUE, array('contextid', 'commentarea', 'itemid'));

        if (!$dbman->index_exists($table, $index)) {
            $dbman->add_index($table, $index);
        }

        upgrade_main_savepoint(true, 2018062800.02);
    }

    if ($oldversion < 2018062800.03) {
        // Define field location to be added to event.
        $table = new xmldb_table('event');
        $field = new xmldb_field('location', XMLDB_TYPE_TEXT, null, null, null, null, null, 'priority');

        // Conditionally launch add field location.
        if (!$dbman->field_exists($table, $field)) {
            $dbman->add_field($table, $field);
        }

        // Main savepoint reached.
        upgrade_main_savepoint(true, 2018062800.03);
    }

    if ($oldversion < 2018072500.00) {
        // Find all duplicate top level categories per context.
        $duplicates = $DB->get_records_sql("SELECT qc1.*
                                              FROM {question_categories} qc1
                                              JOIN {question_categories} qc2
                                                ON qc1.contextid = qc2.contextid AND qc1.id <> qc2.id
                                             WHERE qc1.parent = 0 AND qc2.parent = 0
                                          ORDER BY qc1.contextid, qc1.id");

        // For each context, let the first top category to remain as top category and make the rest its children.
        $currentcontextid = 0;
        $chosentopid = 0;
        foreach ($duplicates as $duplicate) {
            if ($currentcontextid != $duplicate->contextid) {
                $currentcontextid = $duplicate->contextid;
                $chosentopid = $duplicate->id;
            } else {
                $DB->set_field('question_categories', 'parent', $chosentopid, ['id' => $duplicate->id]);
            }
        }

        // Main savepoint reached.
        upgrade_main_savepoint(true, 2018072500.00);
    }

    if ($oldversion < 2018073000.00) {
        // Main savepoint reached.
        if (!file_exists($CFG->dirroot . '/admin/tool/assignmentupgrade/version.php')) {
            unset_all_config_for_plugin('tool_assignmentupgrade');
        }
        upgrade_main_savepoint(true, 2018073000.00);
    }

    if ($oldversion < 2018083100.01) {
        // Remove module associated blog posts for non-existent (deleted) modules.
        $sql = "SELECT ba.contextid as modcontextid
                  FROM {blog_association} ba
                  JOIN {post} p
                       ON p.id = ba.blogid
             LEFT JOIN {context} c
                       ON c.id = ba.contextid
                 WHERE p.module = :module
                       AND c.contextlevel IS NULL
              GROUP BY ba.contextid";
        if ($deletedmodules = $DB->get_records_sql($sql, array('module' => 'blog'))) {
            foreach ($deletedmodules as $module) {
                $assocblogids = $DB->get_fieldset_select('blog_association', 'blogid',
                    'contextid = :contextid', ['contextid' => $module->modcontextid]);
                list($sql, $params) = $DB->get_in_or_equal($assocblogids, SQL_PARAMS_NAMED);

                $DB->delete_records_select('tag_instance', "itemid $sql", $params);
                $DB->delete_records_select('post', "id $sql AND module = :module",
                    array_merge($params, ['module' => 'blog']));
                $DB->delete_records('blog_association', ['contextid' => $module->modcontextid]);
            }
        }

        // Main savepoint reached.
        upgrade_main_savepoint(true, 2018083100.01);
    }

    if ($oldversion < 2018091200.00) {
        if (!file_exists($CFG->dirroot . '/cache/stores/memcache/settings.php')) {
            unset_all_config_for_plugin('cachestore_memcache');
        }

        upgrade_main_savepoint(true, 2018091200.00);
    }

    if ($oldversion < 2018091700.01) {
        // Remove unused setting.
        unset_config('messaginghidereadnotifications');

        // Main savepoint reached.
        upgrade_main_savepoint(true, 2018091700.01);
    }

    // Add idnumber fields to question and question_category tables.
    // This is done in four parts to aid error recovery during upgrade, should that occur.
    if ($oldversion < 2018092100.01) {
        $table = new xmldb_table('question');
        $field = new xmldb_field('idnumber', XMLDB_TYPE_CHAR, '100', null, null, null, null, 'modifiedby');
        if (!$dbman->field_exists($table, $field)) {
            $dbman->add_field($table, $field);
        }
        upgrade_main_savepoint(true, 2018092100.01);
    }

    if ($oldversion < 2018092100.02) {
        $table = new xmldb_table('question');
        $index = new xmldb_index('categoryidnumber', XMLDB_INDEX_UNIQUE, array('category', 'idnumber'));
        if (!$dbman->index_exists($table, $index)) {
            $dbman->add_index($table, $index);
        }
        upgrade_main_savepoint(true, 2018092100.02);
    }

    if ($oldversion < 2018092100.03) {
        $table = new xmldb_table('question_categories');
        $field = new xmldb_field('idnumber', XMLDB_TYPE_CHAR, '100', null, null, null, null, 'sortorder');
        if (!$dbman->field_exists($table, $field)) {
            $dbman->add_field($table, $field);
        }
        upgrade_main_savepoint(true, 2018092100.03);
    }

    if ($oldversion < 2018092100.04) {
        $table = new xmldb_table('question_categories');
        $index = new xmldb_index('contextididnumber', XMLDB_INDEX_UNIQUE, array('contextid', 'idnumber'));
        if (!$dbman->index_exists($table, $index)) {
            $dbman->add_index($table, $index);
        }
        // Main savepoint reached.
        upgrade_main_savepoint(true, 2018092100.04);
    }

    if ($oldversion < 2018092800.00) {
        // Alter the table 'message_contacts'.
        $table = new xmldb_table('message_contacts');

        // Remove index so we can alter the fields.
        $index = new xmldb_index('userid-contactid', XMLDB_INDEX_UNIQUE, ['userid', 'contactid']);
        if ($dbman->index_exists($table, $index)) {
            $dbman->drop_index($table, $index);
        }

        // Remove defaults of '0' from the 'userid' and 'contactid' fields.
        $field = new xmldb_field('userid', XMLDB_TYPE_INTEGER, '10', null, XMLDB_NOTNULL, null, null, 'id');
        $dbman->change_field_default($table, $field);

        $field = new xmldb_field('contactid', XMLDB_TYPE_INTEGER, '10', null, XMLDB_NOTNULL, null, null, 'userid');
        $dbman->change_field_default($table, $field);

        // Add the missing FKs that will now be added to new installs.
        $key = new xmldb_key('userid', XMLDB_KEY_FOREIGN, ['userid'], 'user', ['id']);
        $dbman->add_key($table, $key);

        $key = new xmldb_key('contactid', XMLDB_KEY_FOREIGN, ['contactid'], 'user', ['id']);
        $dbman->add_key($table, $key);

        // Re-add the index.
        if (!$dbman->index_exists($table, $index)) {
            $dbman->add_index($table, $index);
        }

        // Add the field 'timecreated'. Allow null, since existing records won't have an accurate value we can use.
        $field = new xmldb_field('timecreated', XMLDB_TYPE_INTEGER, '10', null, null, null, null, 'blocked');
        if (!$dbman->field_exists($table, $field)) {
            $dbman->add_field($table, $field);
        }

        // Create new 'message_contact_requests' table.
        $table = new xmldb_table('message_contact_requests');
        $table->add_field('id', XMLDB_TYPE_INTEGER, '10', null, XMLDB_NOTNULL, XMLDB_SEQUENCE, null, null);
        $table->add_field('userid', XMLDB_TYPE_INTEGER, '10', null, XMLDB_NOTNULL, null, null, 'id');
        $table->add_field('requesteduserid', XMLDB_TYPE_INTEGER, '10', null, XMLDB_NOTNULL, null, null, 'userid');
        $table->add_field('timecreated', XMLDB_TYPE_INTEGER, '10', null, XMLDB_NOTNULL, null, null, 'requesteduserid');

        $table->add_key('primary', XMLDB_KEY_PRIMARY, ['id'], null, null);
        $table->add_key('userid', XMLDB_KEY_FOREIGN, ['userid'], 'user', ['id']);
        $table->add_key('requesteduserid', XMLDB_KEY_FOREIGN, ['requesteduserid'], 'user', ['id']);

        $table->add_index('userid-requesteduserid', XMLDB_INDEX_UNIQUE, ['userid', 'requesteduserid']);

        if (!$dbman->table_exists($table)) {
            $dbman->create_table($table);
        }

        // Create new 'message_users_blocked' table.
        $table = new xmldb_table('message_users_blocked');
        $table->add_field('id', XMLDB_TYPE_INTEGER, '10', null, XMLDB_NOTNULL, XMLDB_SEQUENCE, null, null);
        $table->add_field('userid', XMLDB_TYPE_INTEGER, '10', null, XMLDB_NOTNULL, null, null, 'id');
        $table->add_field('blockeduserid', XMLDB_TYPE_INTEGER, '10', null, XMLDB_NOTNULL, null, null, 'userid');
        // Allow NULLs in the 'timecreated' field because we will be moving existing data here that has no timestamp.
        $table->add_field('timecreated', XMLDB_TYPE_INTEGER, '10', null, null, null, null, 'blockeduserid');

        $table->add_key('primary', XMLDB_KEY_PRIMARY, ['id'], null, null);
        $table->add_key('userid', XMLDB_KEY_FOREIGN, ['userid'], 'user', ['id']);
        $table->add_key('blockeduserid', XMLDB_KEY_FOREIGN, ['blockeduserid'], 'user', ['id']);

        $table->add_index('userid-blockeduserid', XMLDB_INDEX_UNIQUE, ['userid', 'blockeduserid']);

        if (!$dbman->table_exists($table)) {
            $dbman->create_table($table);
        }

        upgrade_main_savepoint(true, 2018092800.00);
    }

    if ($oldversion < 2018092800.01) {
        // Move all the 'blocked' contacts to the new table 'message_users_blocked'.
        $updatesql = "INSERT INTO {message_users_blocked} (userid, blockeduserid, timecreated)
                           SELECT userid, contactid, null as timecreated
                             FROM {message_contacts}
                            WHERE blocked = :blocked";
        $DB->execute($updatesql, ['blocked' => 1]);

        // Removed the 'blocked' column from 'message_contacts'.
        $table = new xmldb_table('message_contacts');
        $field = new xmldb_field('blocked');
        $dbman->drop_field($table, $field);

        upgrade_main_savepoint(true, 2018092800.01);
    }

    if ($oldversion < 2018092800.02) {
        // Delete any contacts that are not mutual (meaning they both haven't added each other).
        $sql = "SELECT c1.id
                  FROM {message_contacts} c1
             LEFT JOIN {message_contacts} c2
                    ON c1.userid = c2.contactid
                   AND c1.contactid = c2.userid
                 WHERE c2.id IS NULL";
        if ($contacts = $DB->get_records_sql($sql)) {
            list($insql, $inparams) = $DB->get_in_or_equal(array_keys($contacts));
            $DB->delete_records_select('message_contacts', "id $insql", $inparams);
        }

        upgrade_main_savepoint(true, 2018092800.02);
    }

    if ($oldversion < 2018092800.03) {
        // Remove any duplicate rows - from now on adding contacts just requires 1 row.
        // The person who made the contact request (userid) and the person who approved
        // it (contactid). Upgrade the table so that the first person to add the contact
        // was the one who made the request.
        $sql = "SELECT c1.id
                  FROM {message_contacts} c1
            INNER JOIN {message_contacts} c2
                    ON c1.userid = c2.contactid
                   AND c1.contactid = c2.userid
                 WHERE c1.id > c2.id";
        if ($contacts = $DB->get_records_sql($sql)) {
            list($insql, $inparams) = $DB->get_in_or_equal(array_keys($contacts));
            $DB->delete_records_select('message_contacts', "id $insql", $inparams);
        }

        upgrade_main_savepoint(true, 2018092800.03);
    }

    if ($oldversion < 2018101700.01) {
        if (empty($CFG->keepmessagingallusersenabled)) {
            // When it is not set, $CFG->messagingallusers should be disabled by default.
            // When $CFG->messagingallusers = false, the default user preference is MESSAGE_PRIVACY_COURSEMEMBER
            // (contacted by users sharing a course).
            set_config('messagingallusers', false);
        } else {
            // When $CFG->keepmessagingallusersenabled is set to true, $CFG->messagingallusers is set to true.
            set_config('messagingallusers', true);

            // When $CFG->messagingallusers = true, the default user preference is MESSAGE_PRIVACY_SITE
            // (contacted by all users site). So we need to set existing values from 0 (MESSAGE_PRIVACY_COURSEMEMBER)
            // to 2 (MESSAGE_PRIVACY_SITE).
            $DB->set_field(
                'user_preferences',
                'value',
                \core_message\api::MESSAGE_PRIVACY_SITE,
                array('name' => 'message_blocknoncontacts', 'value' => 0)
            );
        }

        // Main savepoint reached.
        upgrade_main_savepoint(true, 2018101700.01);
    }

    if ($oldversion < 2018101800.00) {
        // Define table 'favourite' to be created.
        $table = new xmldb_table('favourite');

        // Adding fields to table favourite.
        $table->add_field('id', XMLDB_TYPE_INTEGER, '10', null, XMLDB_NOTNULL, XMLDB_SEQUENCE, null);
        $table->add_field('component', XMLDB_TYPE_CHAR, '100', null, XMLDB_NOTNULL, null, null);
        $table->add_field('itemtype', XMLDB_TYPE_CHAR, '100', null, XMLDB_NOTNULL, null, null);
        $table->add_field('itemid', XMLDB_TYPE_INTEGER, '10', null, XMLDB_NOTNULL, null, null);
        $table->add_field('contextid', XMLDB_TYPE_INTEGER, '10', null, XMLDB_NOTNULL, null, null);
        $table->add_field('userid', XMLDB_TYPE_INTEGER, '10', null, XMLDB_NOTNULL, null, null);
        $table->add_field('ordering', XMLDB_TYPE_INTEGER, '10', null, null, null, null);
        $table->add_field('timecreated', XMLDB_TYPE_INTEGER, '10', null, XMLDB_NOTNULL, null, null);
        $table->add_field('timemodified', XMLDB_TYPE_INTEGER, '10', null, XMLDB_NOTNULL, null, null);

        // Adding keys to table favourite.
        $table->add_key('primary', XMLDB_KEY_PRIMARY, ['id']);
        $table->add_key('contextid', XMLDB_KEY_FOREIGN, ['contextid'], 'context', ['id']);
        $table->add_key('userid', XMLDB_KEY_FOREIGN, ['userid'], 'user', ['id']);

        // Adding indexes to table favourite.
        $table->add_index('uniqueuserfavouriteitem', XMLDB_INDEX_UNIQUE, ['component', 'itemtype', 'itemid', 'contextid', 'userid']);

        // Conditionally launch create table for favourite.
        if (!$dbman->table_exists($table)) {
            $dbman->create_table($table);
        }

        // Main savepoint reached.
        upgrade_main_savepoint(true, 2018101800.00);
    }

<<<<<<< HEAD
    if ($oldversion < 2018102200.00) {
        // Add field 'type' to 'message_conversations'.
        $table = new xmldb_table('message_conversations');
        $field = new xmldb_field('type', XMLDB_TYPE_INTEGER, '10', null, XMLDB_NOTNULL, null, 1, 'id');
        if (!$dbman->field_exists($table, $field)) {
            $dbman->add_field($table, $field);
        }

        // Add field 'name' to 'message_conversations'.
        $field = new xmldb_field('name', XMLDB_TYPE_CHAR, '255', null, null, null, null, 'type');
        if (!$dbman->field_exists($table, $field)) {
            $dbman->add_field($table, $field);
        }

        // Conditionally launch add index 'type'.
        $index = new xmldb_index('type', XMLDB_INDEX_NOTUNIQUE, ['type']);
        if (!$dbman->index_exists($table, $index)) {
            $dbman->add_index($table, $index);
        }

        // Define table 'message_conversations' to be updated.
        $table = new xmldb_table('message_conversations');

        // Remove the unique 'convhash' index, change to null and add a new non unique index.
        $index = new xmldb_index('convhash', XMLDB_INDEX_UNIQUE, ['convhash']);
        if ($dbman->index_exists($table, $index)) {
            $dbman->drop_index($table, $index);
        }

        $field = new xmldb_field('convhash', XMLDB_TYPE_CHAR, '40', null, null, null, null, 'name');
        $dbman->change_field_notnull($table, $field);

        $index = new xmldb_index('convhash', XMLDB_INDEX_NOTUNIQUE, ['convhash']);
        if (!$dbman->index_exists($table, $index)) {
            $dbman->add_index($table, $index);
        }

        upgrade_main_savepoint(true, 2018102200.00);
    }

    if ($oldversion < 2018102300.02) {
        // Alter 'message_conversations' table to support groups.
        $table = new xmldb_table('message_conversations');
        $field = new xmldb_field('component', XMLDB_TYPE_CHAR, '100', null, null, null, null, 'convhash');
        if (!$dbman->field_exists($table, $field)) {
            $dbman->add_field($table, $field);
        }

        $field = new xmldb_field('itemtype', XMLDB_TYPE_CHAR, '100', null, null, null, null, 'component');
        if (!$dbman->field_exists($table, $field)) {
            $dbman->add_field($table, $field);
        }

        $field = new xmldb_field('itemid', XMLDB_TYPE_INTEGER, '10', null, null, null, null, 'itemtype');
        if (!$dbman->field_exists($table, $field)) {
            $dbman->add_field($table, $field);
        }

        $field = new xmldb_field('contextid', XMLDB_TYPE_INTEGER, '10', null, null, null, null, 'itemid');
        if (!$dbman->field_exists($table, $field)) {
            $dbman->add_field($table, $field);
        }

        $field = new xmldb_field('enabled', XMLDB_TYPE_INTEGER, '1', null, XMLDB_NOTNULL, null, 0, 'contextid');
        if (!$dbman->field_exists($table, $field)) {
            $dbman->add_field($table, $field);
        }

        $field = new xmldb_field('timemodified', XMLDB_TYPE_INTEGER, '10', null, null, null, null, 'enabled');
        if (!$dbman->field_exists($table, $field)) {
            $dbman->add_field($table, $field);
        }

        // Add key.
        $key = new xmldb_key('contextid', XMLDB_KEY_FOREIGN, ['contextid'], 'context', ['id']);
        $dbman->add_key($table, $key);

        // Add index.
        $index = new xmldb_index('component-itemtype-itemid-contextid', XMLDB_INDEX_NOTUNIQUE, ['component', 'itemtype',
            'itemid', 'contextid']);
        if (!$dbman->index_exists($table, $index)) {
            $dbman->add_index($table, $index);
        }

        upgrade_main_savepoint(true, 2018102300.02);
    }

    if ($oldversion < 2018102900.00) {
        // Define field predictionsprocessor to be added to analytics_models.
        $table = new xmldb_table('analytics_models');
        $field = new xmldb_field('predictionsprocessor', XMLDB_TYPE_CHAR, '255', null, null, null, null, 'timesplitting');

        // Conditionally launch add field predictionsprocessor.
        if (!$dbman->field_exists($table, $field)) {
            $dbman->add_field($table, $field);
        }

        // Main savepoint reached.
        upgrade_main_savepoint(true, 2018102900.00);
=======
    if ($oldversion < 2018101900.01) {
        // Show course images by default.
        set_config('showcourseimages', 1, 'moodlecourse');
        upgrade_main_savepoint(true, 2018101900.01);
>>>>>>> a7712a98
    }

    return true;
}<|MERGE_RESOLUTION|>--- conflicted
+++ resolved
@@ -2565,7 +2565,6 @@
         upgrade_main_savepoint(true, 2018101800.00);
     }
 
-<<<<<<< HEAD
     if ($oldversion < 2018102200.00) {
         // Add field 'type' to 'message_conversations'.
         $table = new xmldb_table('message_conversations');
@@ -2665,12 +2664,12 @@
 
         // Main savepoint reached.
         upgrade_main_savepoint(true, 2018102900.00);
-=======
-    if ($oldversion < 2018101900.01) {
+    }
+
+    if ($oldversion < 2018102900.01) {
         // Show course images by default.
         set_config('showcourseimages', 1, 'moodlecourse');
-        upgrade_main_savepoint(true, 2018101900.01);
->>>>>>> a7712a98
+        upgrade_main_savepoint(true, 2018102900.01);
     }
 
     return true;
