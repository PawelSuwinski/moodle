<?php
// This file is part of Moodle - http://moodle.org/
//
// Moodle is free software: you can redistribute it and/or modify
// it under the terms of the GNU General Public License as published by
// the Free Software Foundation, either version 3 of the License, or
// (at your option) any later version.
//
// Moodle is distributed in the hope that it will be useful,
// but WITHOUT ANY WARRANTY; without even the implied warranty of
// MERCHANTABILITY or FITNESS FOR A PARTICULAR PURPOSE.  See the
// GNU General Public License for more details.
//
// You should have received a copy of the GNU General Public License
// along with Moodle.  If not, see <http://www.gnu.org/licenses/>.

/**
 * Unit tests for (some of) ../moodlelib.php.
 *
 * @package    core
 * @category   phpunit
 * @copyright  &copy; 2006 The Open University
 * @author     T.J.Hunt@open.ac.uk
 * @author     nicolas@moodle.com
 */

defined('MOODLE_INTERNAL') || die();

global $CFG;
require_once($CFG->libdir . '/moodlelib.php');


class moodlelib_testcase extends advanced_testcase {

    public static $includecoverage = array('lib/moodlelib.php');

    var $user_agents = array(
        'MSIE' => array(
            '5.0' => array('Windows 98' => 'Mozilla/4.0 (compatible; MSIE 5.00; Windows 98)'),
            '5.5' => array('Windows 2000' => 'Mozilla/4.0 (compatible; MSIE 5.5; Windows NT 5.0)'),
            '6.0' => array('Windows XP SP2' => 'Mozilla/4.0 (compatible; MSIE 6.0; Windows NT 5.1; SV1)'),
            '7.0' => array('Windows XP SP2' => 'Mozilla/4.0 (compatible; MSIE 7.0; Windows NT 5.1; YPC 3.0.1; .NET CLR 1.1.4322; .NET CLR 2.0.50727)'),
            '8.0' => array('Windows Vista' => 'Mozilla/4.0 (compatible; MSIE 8.0; Windows NT 5.1; Trident/4.0; .NET CLR 2.0.50727; .NET CLR 1.1.4322; .NET CLR 3.0.04506.30; .NET CLR 3.0.04506.648)'),
            '9.0' => array('Windows 7' => 'Mozilla/5.0 (compatible; MSIE 9.0; Windows NT 6.1; WOW64; Trident/5.0)'),
            '9.0i' => array('Windows 7' => 'Mozilla/4.0 (compatible; MSIE 7.0; Windows NT 6.1; WOW64; Trident/5.0; SLCC2; .NET CLR 2.0.50727; .NET CLR 3.5.30729; .NET CLR 3.0.30729; Media Center PC 6.0)'),
            '10.0' => array('Windows 8' => 'Mozilla/5.0 (compatible; MSIE 10.0; Windows NT 6.2; Trident/6.0; Touch)'),
            '10.0i' => array('Windows 8' => 'Mozilla/4.0 (compatible; MSIE 7.0; Windows NT 6.2; Trident/6.0; Touch; .NET4.0E; .NET4.0C; Tablet PC 2.0)'),
        ),
        'Firefox' => array(
            '1.0.6'   => array('Windows XP' => 'Mozilla/5.0 (Windows; U; Windows NT 5.1; en-US; rv:1.7.10) Gecko/20050716 Firefox/1.0.6'),
            '1.5'     => array('Windows XP' => 'Mozilla/5.0 (Windows; U; Windows NT 5.1; nl; rv:1.8) Gecko/20051107 Firefox/1.5'),
            '1.5.0.1' => array('Windows XP' => 'Mozilla/5.0 (Windows; U; Windows NT 5.1; en-GB; rv:1.8.0.1) Gecko/20060111 Firefox/1.5.0.1'),
            '2.0'     => array('Windows XP' => 'Mozilla/5.0 (Windows; U; Windows NT 5.1; en-US; rv:1.8.1.1) Gecko/20061204 Firefox/2.0.0.1',
                               'Ubuntu Linux AMD64' => 'Mozilla/5.0 (X11; U; Linux x86_64; en-US; rv:1.8.1) Gecko/20060601 Firefox/2.0 (Ubuntu-edgy)'),
            '3.0.6'   => array('SUSE' => 'Mozilla/5.0 (X11; U; Linux x86_64; en-US; rv:1.9.0.6) Gecko/2009012700 SUSE/3.0.6-1.4 Firefox/3.0.6'),
            '3.6'     => array('Linux' => 'Mozilla/5.0 (X11; Linux i686; rv:2.0) Gecko/20100101 Firefox/3.6'),
            '11.0'    => array('Windows' => 'Mozilla/5.0 (Windows NT 6.1; WOW64; rv:11.0) Gecko Firefox/11.0'),
            '15.0a2'  => array('Windows' => 'Mozilla/5.0 (Windows NT 6.1; rv:15.0) Gecko/20120716 Firefox/15.0a2'),
            '18.0'    => array('Mac OS X' => 'Mozilla/5.0 (Macintosh; Intel Mac OS X 10.8; rv:18.0) Gecko/18.0 Firefox/18.0'),
        ),
        'SeaMonkey' => array(
            '2.0' => array('Windows' => 'Mozilla/5.0 (Windows; U; Windows NT 6.1; en-US; rv:1.9.1b3pre) Gecko/20081208 SeaMonkey/2.0'),
            '2.1' => array('Linux' => 'Mozilla/5.0 (X11; Linux x86_64; rv:2.0.1) Gecko/20110609 Firefox/4.0.1 SeaMonkey/2.1'),
            '2.3' => array('FreeBSD' => 'Mozilla/5.0 (X11; FreeBSD amd64; rv:6.0) Gecko/20110818 Firefox/6.0 SeaMonkey/2.3'),
        ),
        'Safari' => array(
            '312' => array('Mac OS X' => 'Mozilla/5.0 (Macintosh; U; PPC Mac OS X; en-us) AppleWebKit/312.1 (KHTML, like Gecko) Safari/312'),
            '412' => array('Mac OS X' => 'Mozilla/5.0 (Macintosh; U; PPC Mac OS X; en) AppleWebKit/412 (KHTML, like Gecko) Safari/412')
        ),
        'Safari iOS' => array(
            '528' => array('iPhone' => 'Mozilla/5.0 (iPhone; U; CPU iPhone OS 3_1_2 like Mac OS X; cs-cz) AppleWebKit/528.18 (KHTML, like Gecko) Version/4.0 Mobile/7D11 Safari/528.16'),
            '533' => array('iPad' => 'Mozilla/5.0 (iPad; U; CPU OS 4_2_1 like Mac OS X; en-us) AppleWebKit/533.17.9 (KHTML, like Gecko) Version/5.0.2 Mobile/8C148 Safari/6533.18.5'),
        ),
        'WebKit Android' => array(
            '525' => array('G1 Phone' => 'Mozilla/5.0 (Linux; U; Android 1.1; en-gb; dream) AppleWebKit/525.10+ (KHTML, like Gecko) Version/3.0.4 Mobile Safari/523.12.2 – G1 Phone'),
            '530' => array('Nexus' => 'Mozilla/5.0 (Linux; U; Android 2.1; en-us; Nexus One Build/ERD62) AppleWebKit/530.17 (KHTML, like Gecko) Version/4.0 Mobile Safari/530.17 –Nexus'),
        ),
        'Chrome' => array(
            '8' => array('Mac OS X' => 'Mozilla/5.0 (Macintosh; U; Intel Mac OS X 10_6_5; en-US) AppleWebKit/534.10 (KHTML, like Gecko) Chrome/8.0.552.215 Safari/534.10'),
        ),
        'Opera' => array(
            '8.51' => array('Windows XP' => 'Opera/8.51 (Windows NT 5.1; U; en)'),
            '9.0'  => array('Windows XP' => 'Opera/9.0 (Windows NT 5.1; U; en)',
                'Debian Linux' => 'Opera/9.01 (X11; Linux i686; U; en)')
        )
    );

    function test_cleanremoteaddr() {
        //IPv4
        $this->assertEquals(cleanremoteaddr('1023.121.234.1'), null);
        $this->assertEquals(cleanremoteaddr('123.121.234.01 '), '123.121.234.1');

        //IPv6
        $this->assertEquals(cleanremoteaddr('0:0:0:0:0:0:0:0:0'), null);
        $this->assertEquals(cleanremoteaddr('0:0:0:0:0:0:0:abh'), null);
        $this->assertEquals(cleanremoteaddr('0:0:0:::0:0:1'), null);
        $this->assertEquals(cleanremoteaddr('0:0:0:0:0:0:0:0', true), '::');
        $this->assertEquals(cleanremoteaddr('0:0:0:0:0:0:1:1', true), '::1:1');
        $this->assertEquals(cleanremoteaddr('abcd:00ef:0:0:0:0:0:0', true), 'abcd:ef::');
        $this->assertEquals(cleanremoteaddr('1:0:0:0:0:0:0:1', true), '1::1');
        $this->assertEquals(cleanremoteaddr('::10:1', false), '0:0:0:0:0:0:10:1');
        $this->assertEquals(cleanremoteaddr('01:1::', false), '1:1:0:0:0:0:0:0');
        $this->assertEquals(cleanremoteaddr('10::10', false), '10:0:0:0:0:0:0:10');
        $this->assertEquals(cleanremoteaddr('::ffff:192.168.1.1', true), '::ffff:c0a8:11');
    }

    function test_address_in_subnet() {
        /// 1: xxx.xxx.xxx.xxx/nn or xxxx:xxxx:xxxx:xxxx:xxxx:xxxx:xxxx/nnn          (number of bits in net mask)
        $this->assertTrue(address_in_subnet('123.121.234.1', '123.121.234.1/32'));
        $this->assertFalse(address_in_subnet('123.121.23.1', '123.121.23.0/32'));
        $this->assertTrue(address_in_subnet('10.10.10.100',  '123.121.23.45/0'));
        $this->assertTrue(address_in_subnet('123.121.234.1', '123.121.234.0/24'));
        $this->assertFalse(address_in_subnet('123.121.34.1', '123.121.234.0/24'));
        $this->assertTrue(address_in_subnet('123.121.234.1', '123.121.234.0/30'));
        $this->assertFalse(address_in_subnet('123.121.23.8', '123.121.23.0/30'));
        $this->assertTrue(address_in_subnet('baba:baba::baba', 'baba:baba::baba/128'));
        $this->assertFalse(address_in_subnet('bab:baba::baba', 'bab:baba::cece/128'));
        $this->assertTrue(address_in_subnet('baba:baba::baba', 'cece:cece::cece/0'));
        $this->assertTrue(address_in_subnet('baba:baba::baba', 'baba:baba::baba/128'));
        $this->assertTrue(address_in_subnet('baba:baba::00ba', 'baba:baba::/120'));
        $this->assertFalse(address_in_subnet('baba:baba::aba', 'baba:baba::/120'));
        $this->assertTrue(address_in_subnet('baba::baba:00ba', 'baba::baba:0/112'));
        $this->assertFalse(address_in_subnet('baba::aba:00ba', 'baba::baba:0/112'));
        $this->assertFalse(address_in_subnet('aba::baba:0000', 'baba::baba:0/112'));

        // fixed input
        $this->assertTrue(address_in_subnet('123.121.23.1   ', ' 123.121.23.0 / 24'));
        $this->assertTrue(address_in_subnet('::ffff:10.1.1.1', ' 0:0:0:000:0:ffff:a1:10 / 126'));

        // incorrect input
        $this->assertFalse(address_in_subnet('123.121.234.1', '123.121.234.1/-2'));
        $this->assertFalse(address_in_subnet('123.121.234.1', '123.121.234.1/64'));
        $this->assertFalse(address_in_subnet('123.121.234.x', '123.121.234.1/24'));
        $this->assertFalse(address_in_subnet('123.121.234.0', '123.121.234.xx/24'));
        $this->assertFalse(address_in_subnet('123.121.234.1', '123.121.234.1/xx0'));
        $this->assertFalse(address_in_subnet('::1', '::aa:0/xx0'));
        $this->assertFalse(address_in_subnet('::1', '::aa:0/-5'));
        $this->assertFalse(address_in_subnet('::1', '::aa:0/130'));
        $this->assertFalse(address_in_subnet('x:1', '::aa:0/130'));
        $this->assertFalse(address_in_subnet('::1', '::ax:0/130'));


        /// 2: xxx.xxx.xxx.xxx-yyy or  xxxx:xxxx:xxxx:xxxx:xxxx:xxxx:xxxx::xxxx-yyyy (a range of IP addresses in the last group)
        $this->assertTrue(address_in_subnet('123.121.234.12', '123.121.234.12-14'));
        $this->assertTrue(address_in_subnet('123.121.234.13', '123.121.234.12-14'));
        $this->assertTrue(address_in_subnet('123.121.234.14', '123.121.234.12-14'));
        $this->assertFalse(address_in_subnet('123.121.234.1', '123.121.234.12-14'));
        $this->assertFalse(address_in_subnet('123.121.234.20', '123.121.234.12-14'));
        $this->assertFalse(address_in_subnet('123.121.23.12', '123.121.234.12-14'));
        $this->assertFalse(address_in_subnet('123.12.234.12', '123.121.234.12-14'));
        $this->assertTrue(address_in_subnet('baba:baba::baba', 'baba:baba::baba-babe'));
        $this->assertTrue(address_in_subnet('baba:baba::babc', 'baba:baba::baba-babe'));
        $this->assertTrue(address_in_subnet('baba:baba::babe', 'baba:baba::baba-babe'));
        $this->assertFalse(address_in_subnet('bab:baba::bab0', 'bab:baba::baba-babe'));
        $this->assertFalse(address_in_subnet('bab:baba::babf', 'bab:baba::baba-babe'));
        $this->assertFalse(address_in_subnet('bab:baba::bfbe', 'bab:baba::baba-babe'));
        $this->assertFalse(address_in_subnet('bfb:baba::babe', 'bab:baba::baba-babe'));

        // fixed input
        $this->assertTrue(address_in_subnet('123.121.234.12', '123.121.234.12 - 14 '));
        $this->assertTrue(address_in_subnet('bab:baba::babe', 'bab:baba::baba - babe  '));

        // incorrect input
        $this->assertFalse(address_in_subnet('123.121.234.12', '123.121.234.12-234.14'));
        $this->assertFalse(address_in_subnet('123.121.234.12', '123.121.234.12-256'));
        $this->assertFalse(address_in_subnet('123.121.234.12', '123.121.234.12--256'));


        /// 3: xxx.xxx or xxx.xxx. or xxx:xxx:xxxx or xxx:xxx:xxxx.                  (incomplete address, a bit non-technical ;-)
        $this->assertTrue(address_in_subnet('123.121.234.12', '123.121.234.12'));
        $this->assertFalse(address_in_subnet('123.121.23.12', '123.121.23.13'));
        $this->assertTrue(address_in_subnet('123.121.234.12', '123.121.234.'));
        $this->assertTrue(address_in_subnet('123.121.234.12', '123.121.234'));
        $this->assertTrue(address_in_subnet('123.121.234.12', '123.121'));
        $this->assertTrue(address_in_subnet('123.121.234.12', '123'));
        $this->assertFalse(address_in_subnet('123.121.234.1', '12.121.234.'));
        $this->assertFalse(address_in_subnet('123.121.234.1', '12.121.234'));
        $this->assertTrue(address_in_subnet('baba:baba::bab', 'baba:baba::bab'));
        $this->assertFalse(address_in_subnet('baba:baba::ba', 'baba:baba::bc'));
        $this->assertTrue(address_in_subnet('baba:baba::bab', 'baba:baba'));
        $this->assertTrue(address_in_subnet('baba:baba::bab', 'baba:'));
        $this->assertFalse(address_in_subnet('bab:baba::bab', 'baba:'));


        /// multiple subnets
        $this->assertTrue(address_in_subnet('123.121.234.12', '::1/64, 124., 123.121.234.10-30'));
        $this->assertTrue(address_in_subnet('124.121.234.12', '::1/64, 124., 123.121.234.10-30'));
        $this->assertTrue(address_in_subnet('::2',            '::1/64, 124., 123.121.234.10-30'));
        $this->assertFalse(address_in_subnet('12.121.234.12', '::1/64, 124., 123.121.234.10-30'));


        /// other incorrect input
        $this->assertFalse(address_in_subnet('123.123.123.123', ''));
    }

    /**
     * Modifies $_SERVER['HTTP_USER_AGENT'] manually to check if check_browser_version
     * works as expected.
     */
    function test_check_browser_version()
    {
        global $CFG;

        $_SERVER['HTTP_USER_AGENT'] = $this->user_agents['Safari']['412']['Mac OS X'];
        $this->assertTrue(check_browser_version('Safari'));
        $this->assertTrue(check_browser_version('WebKit'));
        $this->assertTrue(check_browser_version('Safari', '312'));
        $this->assertFalse(check_browser_version('Safari', '500'));
        $this->assertFalse(check_browser_version('Chrome'));
        $this->assertFalse(check_browser_version('Safari iOS'));

        $_SERVER['HTTP_USER_AGENT'] = $this->user_agents['Safari iOS']['528']['iPhone'];
        $this->assertTrue(check_browser_version('Safari iOS'));
        $this->assertTrue(check_browser_version('WebKit'));
        $this->assertTrue(check_browser_version('Safari iOS', '527'));
        $this->assertFalse(check_browser_version('Safari iOS', 590));
        $this->assertFalse(check_browser_version('Safari', '312'));
        $this->assertFalse(check_browser_version('Safari', '500'));
        $this->assertFalse(check_browser_version('Chrome'));

        $_SERVER['HTTP_USER_AGENT'] = $this->user_agents['WebKit Android']['530']['Nexus'];
        $this->assertTrue(check_browser_version('WebKit'));
        $this->assertTrue(check_browser_version('WebKit Android', '527'));
        $this->assertFalse(check_browser_version('WebKit Android', 590));
        $this->assertFalse(check_browser_version('Safari'));
        $this->assertFalse(check_browser_version('Chrome'));

        $_SERVER['HTTP_USER_AGENT'] = $this->user_agents['Chrome']['8']['Mac OS X'];
        $this->assertTrue(check_browser_version('Chrome'));
        $this->assertTrue(check_browser_version('WebKit'));
        $this->assertTrue(check_browser_version('Chrome', 8));
        $this->assertFalse(check_browser_version('Chrome', 10));
        $this->assertFalse(check_browser_version('Safari', '1'));

        $_SERVER['HTTP_USER_AGENT'] = $this->user_agents['Opera']['9.0']['Windows XP'];
        $this->assertTrue(check_browser_version('Opera'));
        $this->assertTrue(check_browser_version('Opera', '8.0'));
        $this->assertFalse(check_browser_version('Opera', '10.0'));

        $_SERVER['HTTP_USER_AGENT'] = $this->user_agents['MSIE']['6.0']['Windows XP SP2'];
        $this->assertTrue(check_browser_version('MSIE'));
        $this->assertTrue(check_browser_version('MSIE', '5.0'));
        $this->assertFalse(check_browser_version('MSIE', '7.0'));

        $_SERVER['HTTP_USER_AGENT'] = $this->user_agents['MSIE']['5.0']['Windows 98'];
        $this->assertFalse(check_browser_version('MSIE'));
        $this->assertTrue(check_browser_version('MSIE', 0));
        $this->assertTrue(check_browser_version('MSIE', '5.0'));
        $this->assertFalse(check_browser_version('MSIE', '7.0'));

        $_SERVER['HTTP_USER_AGENT'] = $this->user_agents['MSIE']['9.0']['Windows 7'];
        $this->assertTrue(check_browser_version('MSIE'));
        $this->assertTrue(check_browser_version('MSIE', 0));
        $this->assertTrue(check_browser_version('MSIE', '5.0'));
        $this->assertTrue(check_browser_version('MSIE', '9.0'));
        $this->assertFalse(check_browser_version('MSIE', '10'));

        $_SERVER['HTTP_USER_AGENT'] = $this->user_agents['MSIE']['9.0i']['Windows 7'];
        $this->assertTrue(check_browser_version('MSIE'));
        $this->assertTrue(check_browser_version('MSIE', 0));
        $this->assertTrue(check_browser_version('MSIE', '5.0'));
        $this->assertTrue(check_browser_version('MSIE', '9.0'));
        $this->assertFalse(check_browser_version('MSIE', '10'));

        $_SERVER['HTTP_USER_AGENT'] = $this->user_agents['MSIE']['10.0']['Windows 8'];
        $this->assertTrue(check_browser_version('MSIE'));
        $this->assertTrue(check_browser_version('MSIE', 0));
        $this->assertTrue(check_browser_version('MSIE', '5.0'));
        $this->assertTrue(check_browser_version('MSIE', '9.0'));
        $this->assertTrue(check_browser_version('MSIE', '10'));
        $this->assertFalse(check_browser_version('MSIE', '11'));

        $_SERVER['HTTP_USER_AGENT'] = $this->user_agents['MSIE']['10.0i']['Windows 8'];
        $this->assertTrue(check_browser_version('MSIE'));
        $this->assertTrue(check_browser_version('MSIE', 0));
        $this->assertTrue(check_browser_version('MSIE', '5.0'));
        $this->assertTrue(check_browser_version('MSIE', '9.0'));
        $this->assertTrue(check_browser_version('MSIE', '10'));
        $this->assertFalse(check_browser_version('MSIE', '11'));

        $_SERVER['HTTP_USER_AGENT'] = $this->user_agents['Firefox']['2.0']['Windows XP'];
        $this->assertTrue(check_browser_version('Firefox'));
        $this->assertTrue(check_browser_version('Firefox', '1.5'));
        $this->assertFalse(check_browser_version('Firefox', '3.0'));
        $this->assertTrue(check_browser_version('Gecko', '2'));
        $this->assertTrue(check_browser_version('Gecko', 20030516));
        $this->assertTrue(check_browser_version('Gecko', 20051106));
        $this->assertTrue(check_browser_version('Gecko', 2006010100));

        $_SERVER['HTTP_USER_AGENT'] = $this->user_agents['Firefox']['1.0.6']['Windows XP'];
        $this->assertTrue(check_browser_version('Firefox'));
        $this->assertTrue(check_browser_version('Gecko', '1'));
        $this->assertFalse(check_browser_version('Gecko', 20030516));
        $this->assertFalse(check_browser_version('Gecko', 20051106));
        $this->assertFalse(check_browser_version('Gecko', 2006010100));
        $this->assertFalse(check_browser_version('Firefox', '1.5'));
        $this->assertFalse(check_browser_version('Firefox', '3.0'));
        $this->assertFalse(check_browser_version('Gecko', '2'));

        $_SERVER['HTTP_USER_AGENT'] = $this->user_agents['Firefox']['2.0']['Windows XP'];
        $this->assertTrue(check_browser_version('Firefox'));
        $this->assertTrue(check_browser_version('Firefox', '1.5'));
        $this->assertTrue(check_browser_version('Gecko', '1'));
        $this->assertTrue(check_browser_version('Gecko', '2'));
        $this->assertTrue(check_browser_version('Gecko', 20030516));
        $this->assertTrue(check_browser_version('Gecko', 20051106));
        $this->assertTrue(check_browser_version('Gecko', 2006010100));
        $this->assertFalse(check_browser_version('Firefox', '3.0'));

        $_SERVER['HTTP_USER_AGENT'] = $this->user_agents['Firefox']['3.6']['Linux'];
        $this->assertTrue(check_browser_version('Firefox'));
        $this->assertTrue(check_browser_version('Firefox', '1.5'));
        $this->assertTrue(check_browser_version('Firefox', '3.0'));
        $this->assertTrue(check_browser_version('Gecko', '2'));
        $this->assertTrue(check_browser_version('Gecko', '3.6'));
        $this->assertTrue(check_browser_version('Gecko', 20030516));
        $this->assertTrue(check_browser_version('Gecko', 20051106));
        $this->assertTrue(check_browser_version('Gecko', 2006010100));
        $this->assertFalse(check_browser_version('Firefox', '4'));
        $this->assertFalse(check_browser_version('Firefox', '10'));

        $_SERVER['HTTP_USER_AGENT'] = $this->user_agents['Firefox']['3.6']['Linux'];
        $this->assertTrue(check_browser_version('Firefox'));
        $this->assertTrue(check_browser_version('Firefox', '1.5'));
        $this->assertTrue(check_browser_version('Firefox', '3.0'));
        $this->assertTrue(check_browser_version('Gecko', '2'));
        $this->assertTrue(check_browser_version('Gecko', '3.6'));
        $this->assertTrue(check_browser_version('Gecko', 20030516));
        $this->assertTrue(check_browser_version('Gecko', 20051106));
        $this->assertTrue(check_browser_version('Gecko', 2006010100));
        $this->assertFalse(check_browser_version('Firefox', '4'));
        $this->assertFalse(check_browser_version('Firefox', '10'));
        $this->assertFalse(check_browser_version('Firefox', '18'));
        $this->assertFalse(check_browser_version('Gecko', '4'));

        $_SERVER['HTTP_USER_AGENT'] = $this->user_agents['Firefox']['15.0a2']['Windows'];
        $this->assertTrue(check_browser_version('Firefox'));
        $this->assertTrue(check_browser_version('Firefox', '1.5'));
        $this->assertTrue(check_browser_version('Firefox', '3.0'));
        $this->assertTrue(check_browser_version('Gecko', '2'));
        $this->assertTrue(check_browser_version('Gecko', '3.6'));
        $this->assertTrue(check_browser_version('Gecko', '15.0'));
        $this->assertTrue(check_browser_version('Gecko', 20030516));
        $this->assertTrue(check_browser_version('Gecko', 20051106));
        $this->assertTrue(check_browser_version('Gecko', 2006010100));
        $this->assertTrue(check_browser_version('Firefox', '4'));
        $this->assertTrue(check_browser_version('Firefox', '10'));
        $this->assertTrue(check_browser_version('Firefox', '15'));
        $this->assertFalse(check_browser_version('Firefox', '18'));
        $this->assertFalse(check_browser_version('Gecko', '18'));

        $_SERVER['HTTP_USER_AGENT'] = $this->user_agents['Firefox']['18.0']['Mac OS X'];
        $this->assertTrue(check_browser_version('Firefox'));
        $this->assertTrue(check_browser_version('Firefox', '1.5'));
        $this->assertTrue(check_browser_version('Firefox', '3.0'));
        $this->assertTrue(check_browser_version('Gecko', '2'));
        $this->assertTrue(check_browser_version('Gecko', '3.6'));
        $this->assertTrue(check_browser_version('Gecko', '15.0'));
        $this->assertTrue(check_browser_version('Gecko', '18.0'));
        $this->assertTrue(check_browser_version('Gecko', 20030516));
        $this->assertTrue(check_browser_version('Gecko', 20051106));
        $this->assertTrue(check_browser_version('Gecko', 2006010100));
        $this->assertTrue(check_browser_version('Firefox', '4'));
        $this->assertTrue(check_browser_version('Firefox', '10'));
        $this->assertTrue(check_browser_version('Firefox', '15'));
        $this->assertTrue(check_browser_version('Firefox', '18'));
        $this->assertFalse(check_browser_version('Firefox', '19'));
        $this->assertFalse(check_browser_version('Gecko', '19'));

        $_SERVER['HTTP_USER_AGENT'] = $this->user_agents['SeaMonkey']['2.0']['Windows'];

        $this->assertTrue(check_browser_version('Gecko', '2'));
        $this->assertTrue(check_browser_version('Gecko', 20030516));
        $this->assertTrue(check_browser_version('Gecko', 20051106));
        $this->assertTrue(check_browser_version('Gecko', 2006010100));
        $this->assertFalse(check_browser_version('Gecko', '3.6'));
        $this->assertFalse(check_browser_version('Gecko', '4.0'));
        $this->assertFalse(check_browser_version('Firefox'));

        $_SERVER['HTTP_USER_AGENT'] = $this->user_agents['SeaMonkey']['2.1']['Linux'];
        $this->assertTrue(check_browser_version('Gecko', '2'));
        $this->assertTrue(check_browser_version('Gecko', '3.6'));
        $this->assertTrue(check_browser_version('Gecko', '4.0'));
        $this->assertTrue(check_browser_version('Gecko', 20030516));
        $this->assertTrue(check_browser_version('Gecko', 20051106));
        $this->assertTrue(check_browser_version('Gecko', 2006010100));
        $this->assertTrue(check_browser_version('Firefox'));
        $this->assertTrue(check_browser_version('Firefox', 4.0));
        $this->assertFalse(check_browser_version('Firefox', 5));
        $this->assertFalse(check_browser_version('Gecko', '18.0'));

    }

    function test_get_browser_version_classes() {
        $_SERVER['HTTP_USER_AGENT'] = $this->user_agents['Safari']['412']['Mac OS X'];
        $this->assertEquals(array('safari'), get_browser_version_classes());

        $_SERVER['HTTP_USER_AGENT'] = $this->user_agents['Chrome']['8']['Mac OS X'];
        $this->assertEquals(array('safari'), get_browser_version_classes());

        $_SERVER['HTTP_USER_AGENT'] = $this->user_agents['Safari iOS']['528']['iPhone'];
        $this->assertEquals(array('safari', 'ios'), get_browser_version_classes());

        $_SERVER['HTTP_USER_AGENT'] = $this->user_agents['WebKit Android']['530']['Nexus'];
        $this->assertEquals(array('safari', 'android'), get_browser_version_classes());

        $_SERVER['HTTP_USER_AGENT'] = $this->user_agents['Chrome']['8']['Mac OS X'];
        $this->assertEquals(array('safari'), get_browser_version_classes());

        $_SERVER['HTTP_USER_AGENT'] = $this->user_agents['Opera']['9.0']['Windows XP'];
        $this->assertEquals(array('opera'), get_browser_version_classes());

        $_SERVER['HTTP_USER_AGENT'] = $this->user_agents['MSIE']['6.0']['Windows XP SP2'];
        $this->assertEquals(array('ie', 'ie6'), get_browser_version_classes());

        $_SERVER['HTTP_USER_AGENT'] = $this->user_agents['MSIE']['7.0']['Windows XP SP2'];
        $this->assertEquals(array('ie', 'ie7'), get_browser_version_classes());

        $_SERVER['HTTP_USER_AGENT'] = $this->user_agents['MSIE']['8.0']['Windows Vista'];
        $this->assertEquals(array('ie', 'ie8'), get_browser_version_classes());

        $_SERVER['HTTP_USER_AGENT'] = $this->user_agents['MSIE']['9.0']['Windows 7'];
        $this->assertEquals(array('ie', 'ie9'), get_browser_version_classes());

        $_SERVER['HTTP_USER_AGENT'] = $this->user_agents['MSIE']['9.0i']['Windows 7'];
        $this->assertEquals(array('ie', 'ie9'), get_browser_version_classes());

        $_SERVER['HTTP_USER_AGENT'] = $this->user_agents['MSIE']['10.0']['Windows 8'];
        $this->assertEquals(array('ie', 'ie10'), get_browser_version_classes());

        $_SERVER['HTTP_USER_AGENT'] = $this->user_agents['MSIE']['10.0i']['Windows 8'];
        $this->assertEquals(array('ie', 'ie10'), get_browser_version_classes());

        $_SERVER['HTTP_USER_AGENT'] = $this->user_agents['Firefox']['2.0']['Windows XP'];
        $this->assertEquals(array('gecko', 'gecko18'), get_browser_version_classes());

        $_SERVER['HTTP_USER_AGENT'] = $this->user_agents['Firefox']['3.0.6']['SUSE'];
        $this->assertEquals(array('gecko', 'gecko19'), get_browser_version_classes());
    }

    function test_get_device_type() {
        // IE8 (common pattern ~1.5% of IE7/8 users have embedded IE6 agent))
        $_SERVER['HTTP_USER_AGENT'] = 'Mozilla/4.0 (compatible; MSIE 8.0; Windows NT 5.1; Trident/4.0; BT Openworld BB; Mozilla/4.0 (compatible; MSIE 6.0; Windows NT 5.1; SV1) ; Hotbar 10.2.197.0; .NET CLR 3.0.4506.2152; .NET CLR 3.5.30729; .NET CLR 2.0.50727)';
        $this->assertEquals('default', get_device_type());
        // Genuine IE6
        $_SERVER['HTTP_USER_AGENT'] = 'Mozilla/4.0 (compatible; MSIE 6.0; AOL 9.0; Windows NT 5.1; SV1; FunWebProducts; .NET CLR 1.0.3705; Media Center PC 2.8)';
        $this->assertEquals('legacy', get_device_type());
    }

    function test_fix_utf8() {
        // make sure valid data including other types is not changed
        $this->assertSame(null, fix_utf8(null));
        $this->assertSame(1, fix_utf8(1));
        $this->assertSame(1.1, fix_utf8(1.1));
        $this->assertSame(true, fix_utf8(true));
        $this->assertSame('', fix_utf8(''));
        $this->assertSame('abc', fix_utf8('abc'));
        $array = array('do', 're', 'mi');
        $this->assertSame($array, fix_utf8($array));
        $object = new stdClass();
        $object->a = 'aa';
        $object->b = 'bb';
        $this->assertEquals($object, fix_utf8($object));

        // valid utf8 string
        $this->assertSame("žlutý koníček přeskočil potůček \n\t\r\0", fix_utf8("žlutý koníček přeskočil potůček \n\t\r\0"));

        // invalid utf8 string
        $this->assertSame('aš', fix_utf8('a'.chr(130).'š'), 'This fails with buggy iconv() when mbstring extenstion is not available as fallback.');
    }

    function test_optional_param() {
        global $CFG;

        $_POST['username'] = 'post_user';
        $_GET['username'] = 'get_user';
        $this->assertSame(optional_param('username', 'default_user', PARAM_RAW), $_POST['username']);

        unset($_POST['username']);
        $this->assertSame(optional_param('username', 'default_user', PARAM_RAW), $_GET['username']);

        unset($_GET['username']);
        $this->assertSame(optional_param('username', 'default_user', PARAM_RAW), 'default_user');

        // make sure exception is triggered when some params are missing, hide error notices here - new in 2.2
        $_POST['username'] = 'post_user';
        try {
            optional_param('username', 'default_user', null);
            $this->fail('coding_exception expected');
        } catch (coding_exception $ex) {
            $this->assertTrue(true);
        }
        try {
            @optional_param('username', 'default_user');
            $this->fail('coding_exception expected');
        } catch (coding_exception $ex) {
            $this->assertTrue(true);
        }
        try {
            @optional_param('username');
            $this->fail('coding_exception expected');
        } catch (coding_exception $ex) {
            $this->assertTrue(true);
        }
        try {
            optional_param('', 'default_user', PARAM_RAW);
            $this->fail('coding_exception expected');
        } catch (coding_exception $ex) {
            $this->assertTrue(true);
        }

        // make sure warning is displayed if array submitted - TODO: throw exception in Moodle 2.3
        $_POST['username'] = array('a'=>'a');
        $this->assertSame(optional_param('username', 'default_user', PARAM_RAW), $_POST['username']);
        $this->assertDebuggingCalled();
    }

    function test_optional_param_array() {
        global $CFG;

        $_POST['username'] = array('a'=>'post_user');
        $_GET['username'] = array('a'=>'get_user');
        $this->assertSame(optional_param_array('username', array('a'=>'default_user'), PARAM_RAW), $_POST['username']);

        unset($_POST['username']);
        $this->assertSame(optional_param_array('username', array('a'=>'default_user'), PARAM_RAW), $_GET['username']);

        unset($_GET['username']);
        $this->assertSame(optional_param_array('username', array('a'=>'default_user'), PARAM_RAW), array('a'=>'default_user'));

        // make sure exception is triggered when some params are missing, hide error notices here - new in 2.2
        $_POST['username'] = array('a'=>'post_user');
        try {
            optional_param_array('username', array('a'=>'default_user'), null);
            $this->fail('coding_exception expected');
        } catch (coding_exception $ex) {
            $this->assertTrue(true);
        }
        try {
            @optional_param_array('username', array('a'=>'default_user'));
            $this->fail('coding_exception expected');
        } catch (coding_exception $ex) {
            $this->assertTrue(true);
        }
        try {
            @optional_param_array('username');
            $this->fail('coding_exception expected');
        } catch (coding_exception $ex) {
            $this->assertTrue(true);
        }
        try {
            optional_param_array('', array('a'=>'default_user'), PARAM_RAW);
            $this->fail('coding_exception expected');
        } catch (coding_exception $ex) {
            $this->assertTrue(true);
        }

        // do not allow nested arrays
        try {
            $_POST['username'] = array('a'=>array('b'=>'post_user'));
            optional_param_array('username', array('a'=>'default_user'), PARAM_RAW);
            $this->fail('coding_exception expected');
        } catch (coding_exception $ex) {
            $this->assertTrue(true);
        }

        // do not allow non-arrays
        $_POST['username'] = 'post_user';
        $this->assertSame(optional_param_array('username', array('a'=>'default_user'), PARAM_RAW), array('a'=>'default_user'));
        $this->assertDebuggingCalled();

        // make sure array keys are sanitised
        $_POST['username'] = array('abc123_;-/*-+ '=>'arrggh', 'a1_-'=>'post_user');
        $this->assertSame(optional_param_array('username', array(), PARAM_RAW), array('a1_-'=>'post_user'));
        $this->assertDebuggingCalled();
    }

    function test_required_param() {
        global $CFG;

        $_POST['username'] = 'post_user';
        $_GET['username'] = 'get_user';
        $this->assertSame(required_param('username', PARAM_RAW), 'post_user');

        unset($_POST['username']);
        $this->assertSame(required_param('username', PARAM_RAW), 'get_user');

        unset($_GET['username']);
        try {
            $this->assertSame(required_param('username', PARAM_RAW), 'default_user');
            $this->fail('moodle_exception expected');
        } catch (moodle_exception $ex) {
            $this->assertTrue(true);
        }

        // make sure exception is triggered when some params are missing, hide error notices here - new in 2.2
        $_POST['username'] = 'post_user';
        try {
            @required_param('username');
            $this->fail('coding_exception expected');
        } catch (coding_exception $ex) {
            $this->assertTrue(true);
        }
        try {
            required_param('username', '');
            $this->fail('coding_exception expected');
        } catch (coding_exception $ex) {
            $this->assertTrue(true);
        }
        try {
            required_param('', PARAM_RAW);
            $this->fail('coding_exception expected');
        } catch (coding_exception $ex) {
            $this->assertTrue(true);
        }

        // make sure warning is displayed if array submitted - TODO: throw exception in Moodle 2.3
        $_POST['username'] = array('a'=>'a');
        $this->assertSame(required_param('username', PARAM_RAW), $_POST['username']);
        $this->assertDebuggingCalled();
    }

    function test_required_param_array() {
        global $CFG;

        $_POST['username'] = array('a'=>'post_user');
        $_GET['username'] = array('a'=>'get_user');
        $this->assertSame(required_param_array('username', PARAM_RAW), $_POST['username']);

        unset($_POST['username']);
        $this->assertSame(required_param_array('username', PARAM_RAW), $_GET['username']);

        // make sure exception is triggered when some params are missing, hide error notices here - new in 2.2
        $_POST['username'] = array('a'=>'post_user');
        try {
            required_param_array('username', null);
            $this->fail('coding_exception expected');
        } catch (coding_exception $ex) {
            $this->assertTrue(true);
        }
        try {
            @required_param_array('username');
            $this->fail('coding_exception expected');
        } catch (coding_exception $ex) {
            $this->assertTrue(true);
        }
        try {
            required_param_array('', PARAM_RAW);
            $this->fail('coding_exception expected');
        } catch (coding_exception $ex) {
            $this->assertTrue(true);
        }

        // do not allow nested arrays
        try {
            $_POST['username'] = array('a'=>array('b'=>'post_user'));
            required_param_array('username', PARAM_RAW);
            $this->fail('coding_exception expected');
        } catch (coding_exception $ex) {
            $this->assertTrue(true);
        }

        // do not allow non-arrays
        try {
            $_POST['username'] = 'post_user';
            required_param_array('username', PARAM_RAW);
            $this->fail('moodle_exception expected');
        } catch (moodle_exception $ex) {
            $this->assertTrue(true);
        }

        // make sure array keys are sanitised
        $_POST['username'] = array('abc123_;-/*-+ '=>'arrggh', 'a1_-'=>'post_user');
        $this->assertSame(required_param_array('username', PARAM_RAW), array('a1_-'=>'post_user'));
        $this->assertDebuggingCalled();
    }

    function test_clean_param() {
        // forbid objects and arrays
        try {
            clean_param(array('x', 'y'), PARAM_RAW);
            $this->fail('coding_exception expected');
        } catch (coding_exception $ex) {
            $this->assertTrue(true);
        }
        try {
            $param = new stdClass();
            $param->id = 1;
            clean_param($param, PARAM_RAW);
            $this->fail('coding_exception expected');
        } catch (coding_exception $ex) {
            $this->assertTrue(true);
        }

        // require correct type
        try {
            clean_param('x', 'xxxxxx');
            $this->fail('moodle_exception expected');
        } catch (moodle_exception $ex) {
            $this->assertTrue(true);
        }
        try {
            @clean_param('x');
            $this->fail('moodle_exception expected');
        } catch (moodle_exception $ex) {
            $this->assertTrue(true);
        }

    }

    function test_clean_param_array() {
        $this->assertSame(clean_param_array(null, PARAM_RAW), array());
        $this->assertSame(clean_param_array(array('a', 'b'), PARAM_RAW), array('a', 'b'));
        $this->assertSame(clean_param_array(array('a', array('b')), PARAM_RAW, true), array('a', array('b')));

        // require correct type
        try {
            clean_param_array(array('x'), 'xxxxxx');
            $this->fail('moodle_exception expected');
        } catch (moodle_exception $ex) {
            $this->assertTrue(true);
        }
        try {
            @clean_param_array(array('x'));
            $this->fail('moodle_exception expected');
        } catch (moodle_exception $ex) {
            $this->assertTrue(true);
        }

        try {
            clean_param_array(array('x', array('y')), PARAM_RAW);
            $this->fail('coding_exception expected');
        } catch (coding_exception $ex) {
            $this->assertTrue(true);
        }

        // test recursive
    }

    function test_clean_param_raw() {
        $this->assertEquals(clean_param('#()*#,9789\'".,<42897></?$(*DSFMO#$*)(SDJ)($*)', PARAM_RAW),
            '#()*#,9789\'".,<42897></?$(*DSFMO#$*)(SDJ)($*)');
    }

    function test_clean_param_trim() {
        $this->assertEquals(clean_param("   Frog toad   \r\n  ", PARAM_RAW_TRIMMED), 'Frog toad');
    }

    function test_clean_param_clean() {
        // PARAM_CLEAN is an ugly hack, do not use in new code (skodak)
        // instead use more specific type, or submit sothing that can be verified properly
        $this->assertEquals(clean_param('xx<script>', PARAM_CLEAN), 'xx');
    }

    function test_clean_param_alpha() {
        $this->assertEquals(clean_param('#()*#,9789\'".,<42897></?$(*DSFMO#$*)(SDJ)($*)', PARAM_ALPHA),
            'DSFMOSDJ');
    }

    function test_clean_param_alphanum() {
        $this->assertEquals(clean_param('#()*#,9789\'".,<42897></?$(*DSFMO#$*)(SDJ)($*)', PARAM_ALPHANUM),
            '978942897DSFMOSDJ');
    }

    function test_clean_param_alphaext() {
        $this->assertEquals(clean_param('#()*#,9789\'".,<42897></?$(*DSFMO#$*)(SDJ)($*)', PARAM_ALPHAEXT),
            'DSFMOSDJ');
    }

    function test_clean_param_sequence() {
        $this->assertEquals(clean_param('#()*#,9789\'".,<42897></?$(*DSFMO#$*)(SDJ)($*)', PARAM_SEQUENCE),
            ',9789,42897');
    }

    function test_clean_param_component() {
        // please note the cleaning of component names is very strict, no guessing here
        $this->assertSame(clean_param('mod_forum', PARAM_COMPONENT), 'mod_forum');
        $this->assertSame(clean_param('block_online_users', PARAM_COMPONENT), 'block_online_users');
        $this->assertSame(clean_param('block_blond_online_users', PARAM_COMPONENT), 'block_blond_online_users');
        $this->assertSame(clean_param('mod_something2', PARAM_COMPONENT), 'mod_something2');
        $this->assertSame(clean_param('forum', PARAM_COMPONENT), 'forum');
        $this->assertSame(clean_param('user', PARAM_COMPONENT), 'user');
        $this->assertSame(clean_param('rating', PARAM_COMPONENT), 'rating');
        $this->assertSame(clean_param('mod_2something', PARAM_COMPONENT), '');
        $this->assertSame(clean_param('2mod_something', PARAM_COMPONENT), '');
        $this->assertSame(clean_param('mod_something_xx', PARAM_COMPONENT), '');
        $this->assertSame(clean_param('auth_something__xx', PARAM_COMPONENT), '');
        $this->assertSame(clean_param('mod_Something', PARAM_COMPONENT), '');
        $this->assertSame(clean_param('mod_somethíng', PARAM_COMPONENT), '');
        $this->assertSame(clean_param('auth_xx-yy', PARAM_COMPONENT), '');
        $this->assertSame(clean_param('_auth_xx', PARAM_COMPONENT), '');
        $this->assertSame(clean_param('a2uth_xx', PARAM_COMPONENT), '');
        $this->assertSame(clean_param('auth_xx_', PARAM_COMPONENT), '');
        $this->assertSame(clean_param('auth_xx.old', PARAM_COMPONENT), '');
        $this->assertSame(clean_param('_user', PARAM_COMPONENT), '');
        $this->assertSame(clean_param('2rating', PARAM_COMPONENT), '');
        $this->assertSame(clean_param('user_', PARAM_COMPONENT), '');
    }

    function test_clean_param_plugin() {
        // please note the cleaning of plugin names is very strict, no guessing here
        $this->assertSame(clean_param('forum', PARAM_PLUGIN), 'forum');
        $this->assertSame(clean_param('forum2', PARAM_PLUGIN), 'forum2');
        $this->assertSame(clean_param('online_users', PARAM_PLUGIN), 'online_users');
        $this->assertSame(clean_param('blond_online_users', PARAM_PLUGIN), 'blond_online_users');
        $this->assertSame(clean_param('online__users', PARAM_PLUGIN), '');
        $this->assertSame(clean_param('forum ', PARAM_PLUGIN), '');
        $this->assertSame(clean_param('forum.old', PARAM_PLUGIN), '');
        $this->assertSame(clean_param('xx-yy', PARAM_PLUGIN), '');
        $this->assertSame(clean_param('2xx', PARAM_PLUGIN), '');
        $this->assertSame(clean_param('Xx', PARAM_PLUGIN), '');
        $this->assertSame(clean_param('_xx', PARAM_PLUGIN), '');
        $this->assertSame(clean_param('xx_', PARAM_PLUGIN), '');
    }

    function test_clean_param_area() {
        // please note the cleaning of area names is very strict, no guessing here
        $this->assertSame(clean_param('something', PARAM_AREA), 'something');
        $this->assertSame(clean_param('something2', PARAM_AREA), 'something2');
        $this->assertSame(clean_param('some_thing', PARAM_AREA), 'some_thing');
        $this->assertSame(clean_param('some_thing_xx', PARAM_AREA), 'some_thing_xx');
        $this->assertSame(clean_param('_something', PARAM_AREA), '');
        $this->assertSame(clean_param('something_', PARAM_AREA), '');
        $this->assertSame(clean_param('2something', PARAM_AREA), '');
        $this->assertSame(clean_param('Something', PARAM_AREA), '');
        $this->assertSame(clean_param('some-thing', PARAM_AREA), '');
        $this->assertSame(clean_param('somethííng', PARAM_AREA), '');
        $this->assertSame(clean_param('something.x', PARAM_AREA), '');
    }

    function test_clean_param_text() {
        $this->assertEquals(PARAM_TEXT, PARAM_MULTILANG);
        //standard
        $this->assertEquals(clean_param('xx<lang lang="en">aa</lang><lang lang="yy">pp</lang>', PARAM_TEXT), 'xx<lang lang="en">aa</lang><lang lang="yy">pp</lang>');
        $this->assertEquals(clean_param('<span lang="en" class="multilang">aa</span><span lang="xy" class="multilang">bb</span>', PARAM_TEXT), '<span lang="en" class="multilang">aa</span><span lang="xy" class="multilang">bb</span>');
        $this->assertEquals(clean_param('xx<lang lang="en">aa'."\n".'</lang><lang lang="yy">pp</lang>', PARAM_TEXT), 'xx<lang lang="en">aa'."\n".'</lang><lang lang="yy">pp</lang>');
        //malformed
        $this->assertEquals(clean_param('<span lang="en" class="multilang">aa</span>', PARAM_TEXT), '<span lang="en" class="multilang">aa</span>');
        $this->assertEquals(clean_param('<span lang="en" class="nothing" class="multilang">aa</span>', PARAM_TEXT), 'aa');
        $this->assertEquals(clean_param('<lang lang="en" class="multilang">aa</lang>', PARAM_TEXT), 'aa');
        $this->assertEquals(clean_param('<lang lang="en!!">aa</lang>', PARAM_TEXT), 'aa');
        $this->assertEquals(clean_param('<span lang="en==" class="multilang">aa</span>', PARAM_TEXT), 'aa');
        $this->assertEquals(clean_param('a<em>b</em>c', PARAM_TEXT), 'abc');
        $this->assertEquals(clean_param('a><xx >c>', PARAM_TEXT), 'a>c>'); // standard strip_tags() behaviour
        $this->assertEquals(clean_param('a<b', PARAM_TEXT), 'a');
        $this->assertEquals(clean_param('a>b', PARAM_TEXT), 'a>b');
        $this->assertEquals(clean_param('<lang lang="en">a>a</lang>', PARAM_TEXT), '<lang lang="en">a>a</lang>'); // standard strip_tags() behaviour
        $this->assertEquals(clean_param('<lang lang="en">a<a</lang>', PARAM_TEXT), 'a');
        $this->assertEquals(clean_param('<lang lang="en">a<br>a</lang>', PARAM_TEXT), '<lang lang="en">aa</lang>');
    }

    function test_clean_param_url() {
        // Test PARAM_URL and PARAM_LOCALURL a bit
        $this->assertEquals(clean_param('http://google.com/', PARAM_URL), 'http://google.com/');
        $this->assertEquals(clean_param('http://some.very.long.and.silly.domain/with/a/path/', PARAM_URL), 'http://some.very.long.and.silly.domain/with/a/path/');
        $this->assertEquals(clean_param('http://localhost/', PARAM_URL), 'http://localhost/');
        $this->assertEquals(clean_param('http://0.255.1.1/numericip.php', PARAM_URL), 'http://0.255.1.1/numericip.php');
        $this->assertEquals(clean_param('/just/a/path', PARAM_URL), '/just/a/path');
        $this->assertEquals(clean_param('funny:thing', PARAM_URL), '');
    }

    function test_clean_param_localurl() {
        global $CFG;
        $this->assertEquals(clean_param('http://google.com/', PARAM_LOCALURL), '');
        $this->assertEquals(clean_param('http://some.very.long.and.silly.domain/with/a/path/', PARAM_LOCALURL), '');
        $this->assertEquals(clean_param($CFG->wwwroot, PARAM_LOCALURL), $CFG->wwwroot);
        $this->assertEquals(clean_param('/just/a/path', PARAM_LOCALURL), '/just/a/path');
        $this->assertEquals(clean_param('funny:thing', PARAM_LOCALURL), '');
        $this->assertEquals(clean_param('course/view.php?id=3', PARAM_LOCALURL), 'course/view.php?id=3');
    }

    function test_clean_param_file() {
        $this->assertEquals(clean_param('correctfile.txt', PARAM_FILE), 'correctfile.txt');
        $this->assertEquals(clean_param('b\'a<d`\\/fi:l>e.t"x|t', PARAM_FILE), 'badfile.txt');
        $this->assertEquals(clean_param('../parentdirfile.txt', PARAM_FILE), '..parentdirfile.txt');
        $this->assertEquals(clean_param('../../grandparentdirfile.txt', PARAM_FILE), '....grandparentdirfile.txt');
        $this->assertEquals(clean_param('..\winparentdirfile.txt', PARAM_FILE), '..winparentdirfile.txt');
        $this->assertEquals(clean_param('..\..\wingrandparentdir.txt', PARAM_FILE), '....wingrandparentdir.txt');
        $this->assertEquals(clean_param('myfile.a.b.txt', PARAM_FILE), 'myfile.a.b.txt');
        $this->assertEquals(clean_param('myfile..a..b.txt', PARAM_FILE), 'myfile..a..b.txt');
        $this->assertEquals(clean_param('myfile.a..b...txt', PARAM_FILE), 'myfile.a..b...txt');
        $this->assertEquals(clean_param('myfile.a.txt', PARAM_FILE), 'myfile.a.txt');
        $this->assertEquals(clean_param('myfile...txt', PARAM_FILE), 'myfile...txt');
        $this->assertEquals(clean_param('...jpg', PARAM_FILE), '...jpg');
        $this->assertEquals(clean_param('.a.b.', PARAM_FILE), '.a.b.');
        $this->assertEquals(clean_param('.', PARAM_FILE), '');
        $this->assertEquals(clean_param('..', PARAM_FILE), '');
        $this->assertEquals(clean_param('...', PARAM_FILE), '...');
        $this->assertEquals(clean_param('. . . .', PARAM_FILE), '. . . .');
        $this->assertEquals(clean_param('dontrtrim.me. .. .. . ', PARAM_FILE), 'dontrtrim.me. .. .. . ');
        $this->assertEquals(clean_param(' . .dontltrim.me', PARAM_FILE), ' . .dontltrim.me');
        $this->assertEquals(clean_param("here is a tab\t.txt", PARAM_FILE), 'here is a tab.txt');
        $this->assertEquals(clean_param("here is a line\r\nbreak.txt", PARAM_FILE), 'here is a linebreak.txt');

        //The following behaviours have been maintained although they seem a little odd
        $this->assertEquals(clean_param('funny:thing', PARAM_FILE), 'funnything');
        $this->assertEquals(clean_param('./currentdirfile.txt', PARAM_FILE), '.currentdirfile.txt');
        $this->assertEquals(clean_param('c:\temp\windowsfile.txt', PARAM_FILE), 'ctempwindowsfile.txt');
        $this->assertEquals(clean_param('/home/user/linuxfile.txt', PARAM_FILE), 'homeuserlinuxfile.txt');
        $this->assertEquals(clean_param('~/myfile.txt', PARAM_FILE), '~myfile.txt');
    }

    function test_clean_param_path() {
        $this->assertEquals(clean_param('correctfile.txt', PARAM_PATH), 'correctfile.txt');
        $this->assertEquals(clean_param('b\'a<d`\\/fi:l>e.t"x|t', PARAM_PATH), 'bad/file.txt');
        $this->assertEquals(clean_param('../parentdirfile.txt', PARAM_PATH), '/parentdirfile.txt');
        $this->assertEquals(clean_param('../../grandparentdirfile.txt', PARAM_PATH), '/grandparentdirfile.txt');
        $this->assertEquals(clean_param('..\winparentdirfile.txt', PARAM_PATH), '/winparentdirfile.txt');
        $this->assertEquals(clean_param('..\..\wingrandparentdir.txt', PARAM_PATH), '/wingrandparentdir.txt');
        $this->assertEquals(clean_param('funny:thing', PARAM_PATH), 'funnything');
        $this->assertEquals(clean_param('./././here', PARAM_PATH), './here');
        $this->assertEquals(clean_param('./currentdirfile.txt', PARAM_PATH), './currentdirfile.txt');
        $this->assertEquals(clean_param('c:\temp\windowsfile.txt', PARAM_PATH), 'c/temp/windowsfile.txt');
        $this->assertEquals(clean_param('/home/user/linuxfile.txt', PARAM_PATH), '/home/user/linuxfile.txt');
        $this->assertEquals(clean_param('/home../user ./.linuxfile.txt', PARAM_PATH), '/home../user ./.linuxfile.txt');
        $this->assertEquals(clean_param('~/myfile.txt', PARAM_PATH), '~/myfile.txt');
        $this->assertEquals(clean_param('~/../myfile.txt', PARAM_PATH), '~/myfile.txt');
        $this->assertEquals(clean_param('/..b../.../myfile.txt', PARAM_PATH), '/..b../.../myfile.txt');
        $this->assertEquals(clean_param('..b../.../myfile.txt', PARAM_PATH), '..b../.../myfile.txt');
        $this->assertEquals(clean_param('/super//slashes///', PARAM_PATH), '/super/slashes/');
    }

    function test_clean_param_username() {
        global $CFG;
        $currentstatus =  $CFG->extendedusernamechars;

        // Run tests with extended character == FALSE;
        $CFG->extendedusernamechars = FALSE;
        $this->assertEquals(clean_param('johndoe123', PARAM_USERNAME), 'johndoe123' );
        $this->assertEquals(clean_param('john.doe', PARAM_USERNAME), 'john.doe');
        $this->assertEquals(clean_param('john-doe', PARAM_USERNAME), 'john-doe');
        $this->assertEquals(clean_param('john- doe', PARAM_USERNAME), 'john-doe');
        $this->assertEquals(clean_param('john_doe', PARAM_USERNAME), 'john_doe');
        $this->assertEquals(clean_param('john@doe', PARAM_USERNAME), 'john@doe');
        $this->assertEquals(clean_param('john~doe', PARAM_USERNAME), 'johndoe');
        $this->assertEquals(clean_param('john´doe', PARAM_USERNAME), 'johndoe');
        $this->assertEquals(clean_param('john#$%&() ', PARAM_USERNAME), 'john');
        $this->assertEquals(clean_param('JOHNdóé ', PARAM_USERNAME), 'johnd');
        $this->assertEquals(clean_param('john.,:;-_/|\ñÑ[]A_X-,D {} ~!@#$%^&*()_+ ?><[] ščřžžý ?ýá?ý??doe ', PARAM_USERNAME), 'john.-_a_x-d@_doe');


        // Test success condition, if extendedusernamechars == ENABLE;
        $CFG->extendedusernamechars = TRUE;
        $this->assertEquals(clean_param('john_doe', PARAM_USERNAME), 'john_doe');
        $this->assertEquals(clean_param('john@doe', PARAM_USERNAME), 'john@doe');
        $this->assertEquals(clean_param('john# $%&()+_^', PARAM_USERNAME), 'john#$%&()+_^');
        $this->assertEquals(clean_param('john~doe', PARAM_USERNAME), 'john~doe');
        $this->assertEquals(clean_param('joHN´doe', PARAM_USERNAME), 'john´doe');
        $this->assertEquals(clean_param('johnDOE', PARAM_USERNAME), 'johndoe');
        $this->assertEquals(clean_param('johndóé ', PARAM_USERNAME), 'johndóé');

        $CFG->extendedusernamechars = $currentstatus;
    }

    function test_clean_param_stringid() {
        // Test string identifiers validation
        // valid strings:
        $this->assertEquals(clean_param('validstring', PARAM_STRINGID), 'validstring');
        $this->assertEquals(clean_param('mod/foobar:valid_capability', PARAM_STRINGID), 'mod/foobar:valid_capability');
        $this->assertEquals(clean_param('CZ', PARAM_STRINGID), 'CZ');
        $this->assertEquals(clean_param('application/vnd.ms-powerpoint', PARAM_STRINGID), 'application/vnd.ms-powerpoint');
        $this->assertEquals(clean_param('grade2', PARAM_STRINGID), 'grade2');
        // invalid strings:
        $this->assertEquals(clean_param('trailing ', PARAM_STRINGID), '');
        $this->assertEquals(clean_param('space bar', PARAM_STRINGID), '');
        $this->assertEquals(clean_param('0numeric', PARAM_STRINGID), '');
        $this->assertEquals(clean_param('*', PARAM_STRINGID), '');
        $this->assertEquals(clean_param(' ', PARAM_STRINGID), '');
    }

    function test_clean_param_timezone() {
        // Test timezone validation
        $testvalues = array (
            'America/Jamaica'                => 'America/Jamaica',
            'America/Argentina/Cordoba'      => 'America/Argentina/Cordoba',
            'America/Port-au-Prince'         => 'America/Port-au-Prince',
            'America/Argentina/Buenos_Aires' => 'America/Argentina/Buenos_Aires',
            'PST8PDT'                        => 'PST8PDT',
            'Wrong.Value'                    => '',
            'Wrong/.Value'                   => '',
            'Wrong(Value)'                   => '',
            '0'                              => '0',
            '0.0'                            => '0.0',
            '0.5'                            => '0.5',
            '9.0'                            => '9.0',
            '-9.0'                           => '-9.0',
            '+9.0'                           => '+9.0',
            '9.5'                            => '9.5',
            '-9.5'                           => '-9.5',
            '+9.5'                           => '+9.5',
            '12.0'                           => '12.0',
            '-12.0'                          => '-12.0',
            '+12.0'                          => '+12.0',
            '12.5'                           => '12.5',
            '-12.5'                          => '-12.5',
            '+12.5'                          => '+12.5',
            '13.0'                           => '13.0',
            '-13.0'                          => '-13.0',
            '+13.0'                          => '+13.0',
            '13.5'                           => '',
            '+13.5'                          => '',
            '-13.5'                          => '',
            '0.2'                            => '');

        foreach ($testvalues as $testvalue => $expectedvalue) {
            $actualvalue = clean_param($testvalue, PARAM_TIMEZONE);
            $this->assertEquals($actualvalue, $expectedvalue);
        }
    }

    function test_validate_param() {
        try {
            $param = validate_param('11a', PARAM_INT);
            $this->fail('invalid_parameter_exception expected');
        } catch (invalid_parameter_exception $ex) {
            $this->assertTrue(true);
        }
        try {
            $param = validate_param('11', PARAM_INT);
            $this->assertEquals($param, 11);
        } catch (invalid_parameter_exception $ex) {
            $this->fail('invalid_parameter_exception not expected');
        }
        try {
            $param = validate_param(null, PARAM_INT, false);
            $this->fail('invalid_parameter_exception expected');
        } catch (invalid_parameter_exception $ex) {
            $this->assertTrue(true);
        }
        try {
            $param = validate_param(null, PARAM_INT, true);
            $this->assertTrue($param===null);
        } catch (invalid_parameter_exception $ex) {
            $this->fail('invalid_parameter_exception expected');
        }
        try {
            $param = validate_param(array(), PARAM_INT);
            $this->fail('invalid_parameter_exception expected');
        } catch (invalid_parameter_exception $ex) {
            $this->assertTrue(true);
        }
        try {
            $param = validate_param(new stdClass, PARAM_INT);
            $this->fail('invalid_parameter_exception expected');
        } catch (invalid_parameter_exception $ex) {
            $this->assertTrue(true);
        }
        try {
            $param = validate_param('1.0', PARAM_FLOAT);
            $this->assertSame(1.0, $param);

            // Make sure valid floats do not cause exception.
            validate_param(1.0, PARAM_FLOAT);
            validate_param(10, PARAM_FLOAT);
            validate_param('0', PARAM_FLOAT);
            validate_param('119813454.545464564564546564545646556564465465456465465465645645465645645645', PARAM_FLOAT);
            validate_param('011.1', PARAM_FLOAT);
            validate_param('11', PARAM_FLOAT);
            validate_param('+.1', PARAM_FLOAT);
            validate_param('-.1', PARAM_FLOAT);
            validate_param('1e10', PARAM_FLOAT);
            validate_param('.1e+10', PARAM_FLOAT);
            validate_param('1E-1', PARAM_FLOAT);
            $this->assertTrue(true);
        } catch (invalid_parameter_exception $ex) {
            $this->fail('Valid float notation not accepted');
        }
        try {
            $param = validate_param('1,2', PARAM_FLOAT);
            $this->fail('invalid_parameter_exception expected');
        } catch (invalid_parameter_exception $ex) {
            $this->assertTrue(true);
        }
        try {
            $param = validate_param('', PARAM_FLOAT);
            $this->fail('invalid_parameter_exception expected');
        } catch (invalid_parameter_exception $ex) {
            $this->assertTrue(true);
        }
        try {
            $param = validate_param('.', PARAM_FLOAT);
            $this->fail('invalid_parameter_exception expected');
        } catch (invalid_parameter_exception $ex) {
            $this->assertTrue(true);
        }
        try {
            $param = validate_param('e10', PARAM_FLOAT);
            $this->fail('invalid_parameter_exception expected');
        } catch (invalid_parameter_exception $ex) {
            $this->assertTrue(true);
        }
        try {
            $param = validate_param('abc', PARAM_FLOAT);
            $this->fail('invalid_parameter_exception expected');
        } catch (invalid_parameter_exception $ex) {
            $this->assertTrue(true);
        }
    }

    function test_shorten_text() {
        $text = "short text already no tags";
        $this->assertEquals($text, shorten_text($text));

        $text = "<p>short <b>text</b> already</p><p>with tags</p>";
        $this->assertEquals($text, shorten_text($text));

        $text = "long text without any tags blah de blah blah blah what";
        $this->assertEquals('long text without any tags ...', shorten_text($text));

        $text = "<div class='frog'><p><blockquote>Long text with tags that will ".
            "be chopped off but <b>should be added back again</b></blockquote></p></div>";
        $this->assertEquals("<div class='frog'><p><blockquote>Long text with " .
            "tags that ...</blockquote></p></div>", shorten_text($text));

        $text = "some text which shouldn't &nbsp; break there";
        $this->assertEquals("some text which shouldn't &nbsp; ...",
            shorten_text($text, 31));
        $this->assertEquals("some text which shouldn't ...",
            shorten_text($text, 30));

        // This case caused a bug up to 1.9.5
        $text = "<h3>standard 'break-out' sub groups in TGs?</h3>&nbsp;&lt;&lt;There are several";
        $this->assertEquals("<h3>standard 'break-out' sub groups in ...</h3>",
            shorten_text($text, 43));

        $text = "<h1>123456789</h1>";//a string with no convenient breaks
        $this->assertEquals("<h1>12345...</h1>",
            shorten_text($text, 8));

        // ==== this must work with UTF-8 too! ======

        // text without tags
        $text = "Žluťoučký koníček přeskočil";
        $this->assertEquals($text, shorten_text($text)); // 30 chars by default
        $this->assertEquals("Žluťoučký koníče...", shorten_text($text, 19, true));
        $this->assertEquals("Žluťoučký ...", shorten_text($text, 19, false));
        // And try it with 2-less (that are, in bytes, the middle of a sequence)
        $this->assertEquals("Žluťoučký koní...", shorten_text($text, 17, true));
        $this->assertEquals("Žluťoučký ...", shorten_text($text, 17, false));

        $text = "<p>Žluťoučký koníček <b>přeskočil</b> potůček</p>";
        $this->assertEquals($text, shorten_text($text, 60));
        $this->assertEquals("<p>Žluťoučký koníček ...</p>", shorten_text($text, 21));
        $this->assertEquals("<p>Žluťoučký koníče...</p>", shorten_text($text, 19, true));
        $this->assertEquals("<p>Žluťoučký ...</p>", shorten_text($text, 19, false));
        // And try it with 2-less (that are, in bytes, the middle of a sequence)
        $this->assertEquals("<p>Žluťoučký koní...</p>", shorten_text($text, 17, true));
        $this->assertEquals("<p>Žluťoučký ...</p>", shorten_text($text, 17, false));
        // And try over one tag (start/end), it does proper text len
        $this->assertEquals("<p>Žluťoučký koníček <b>př...</b></p>", shorten_text($text, 23, true));
        $this->assertEquals("<p>Žluťoučký koníček <b>přeskočil</b> pot...</p>", shorten_text($text, 34, true));
        // And in the middle of one tag
        $this->assertEquals("<p>Žluťoučký koníček <b>přeskočil...</b></p>", shorten_text($text, 30, true));

        // Japanese
        $text = '言語設定言語設定abcdefghijkl';
        $this->assertEquals($text, shorten_text($text)); // 30 chars by default
        $this->assertEquals("言語設定言語...", shorten_text($text, 9, true));
        $this->assertEquals("言語設定言語...", shorten_text($text, 9, false));
        $this->assertEquals("言語設定言語設定ab...", shorten_text($text, 13, true));
        $this->assertEquals("言語設定言語設定...", shorten_text($text, 13, false));

        // Chinese
        $text = '简体中文简体中文abcdefghijkl';
        $this->assertEquals($text, shorten_text($text)); // 30 chars by default
        $this->assertEquals("简体中文简体...", shorten_text($text, 9, true));
        $this->assertEquals("简体中文简体...", shorten_text($text, 9, false));
        $this->assertEquals("简体中文简体中文ab...", shorten_text($text, 13, true));
        $this->assertEquals("简体中文简体中文...", shorten_text($text, 13, false));

    }

    function test_usergetdate() {
        global $USER, $CFG, $DB;

        //Check if forcetimezone is set then save it and set it to use user timezone
        $cfgforcetimezone = null;
        if (isset($CFG->forcetimezone)) {
            $cfgforcetimezone = $CFG->forcetimezone;
            $CFG->forcetimezone = 99; //get user default timezone.
        }

        $olduser = $USER;
        $USER = $DB->get_record('user', array('id'=>2)); //admin

        $userstimezone = $USER->timezone;
        $USER->timezone = 2;//set the timezone to a known state

        // The string version of date comes from server locale setting and does
        // not respect user language, so it is necessary to reset that.
        $oldlocale = setlocale(LC_TIME, '0');
        setlocale(LC_TIME, 'en_AU.UTF-8');

        $ts = 1261540267; //the time this function was created

        $arr = usergetdate($ts,1);//specify the timezone as an argument
        $arr = array_values($arr);

        list($seconds,$minutes,$hours,$mday,$wday,$mon,$year,$yday,$weekday,$month) = $arr;
        $this->assertSame($seconds, 7);
        $this->assertSame($minutes, 51);
        $this->assertSame($hours, 4);
        $this->assertSame($mday, 23);
        $this->assertSame($wday, 3);
        $this->assertSame($mon, 12);
        $this->assertSame($year, 2009);
        $this->assertSame($yday, 356);
        $this->assertSame($weekday, 'Wednesday');
        $this->assertSame($month, 'December');
        $arr = usergetdate($ts);//gets the timezone from the $USER object
        $arr = array_values($arr);

        list($seconds,$minutes,$hours,$mday,$wday,$mon,$year,$yday,$weekday,$month) = $arr;
        $this->assertSame($seconds, 7);
        $this->assertSame($minutes, 51);
        $this->assertSame($hours, 5);
        $this->assertSame($mday, 23);
        $this->assertSame($wday, 3);
        $this->assertSame($mon, 12);
        $this->assertSame($year, 2009);
        $this->assertSame($yday, 356);
        $this->assertSame($weekday, 'Wednesday');
        $this->assertSame($month, 'December');
        //set the timezone back to what it was
        $USER->timezone = $userstimezone;

        //restore forcetimezone if changed.
        if (!is_null($cfgforcetimezone)) {
            $CFG->forcetimezone = $cfgforcetimezone;
        }

        setlocale(LC_TIME, $oldlocale);

        $USER = $olduser;
    }

    public function test_normalize_component() {

        // moodle core
        $this->assertEquals(normalize_component('moodle'), array('core', null));
        $this->assertEquals(normalize_component('core'), array('core', null));

        // moodle core subsystems
        $this->assertEquals(normalize_component('admin'), array('core', 'admin'));
        $this->assertEquals(normalize_component('core_admin'), array('core', 'admin'));

        // activity modules and their subplugins
        $this->assertEquals(normalize_component('workshop'), array('mod', 'workshop'));
        $this->assertEquals(normalize_component('mod_workshop'), array('mod', 'workshop'));
        $this->assertEquals(normalize_component('workshopform_accumulative'), array('workshopform', 'accumulative'));
        $this->assertEquals(normalize_component('quiz'), array('mod', 'quiz'));
        $this->assertEquals(normalize_component('quiz_grading'), array('quiz', 'grading'));
        $this->assertEquals(normalize_component('data'), array('mod', 'data'));
        $this->assertEquals(normalize_component('datafield_checkbox'), array('datafield', 'checkbox'));

        // other plugin types
        $this->assertEquals(normalize_component('auth_mnet'), array('auth', 'mnet'));
        $this->assertEquals(normalize_component('enrol_self'), array('enrol', 'self'));
        $this->assertEquals(normalize_component('block_html'), array('block', 'html'));
        $this->assertEquals(normalize_component('block_mnet_hosts'), array('block', 'mnet_hosts'));
        $this->assertEquals(normalize_component('local_amos'), array('local', 'amos'));

        // unknown components are supposed to be activity modules
        $this->assertEquals(normalize_component('whothefuckwouldcomewithsuchastupidnameofcomponent'),
            array('mod', 'whothefuckwouldcomewithsuchastupidnameofcomponent'));
        $this->assertEquals(normalize_component('whothefuck_wouldcomewithsuchastupidnameofcomponent'),
            array('mod', 'whothefuck_wouldcomewithsuchastupidnameofcomponent'));
        $this->assertEquals(normalize_component('whothefuck_would_come_withsuchastupidnameofcomponent'),
            array('mod', 'whothefuck_would_come_withsuchastupidnameofcomponent'));
    }

    protected function get_fake_preference_test_userid() {
        global $DB;

        // we need some nonexistent user id
        $id = 2147483647 - 666;
        if ($DB->get_records('user', array('id'=>$id))) {
            //weird!
            return false;
        }
        return $id;
    }

    public function test_mark_user_preferences_changed() {
        $this->resetAfterTest(true);
        if (!$otheruserid = $this->get_fake_preference_test_userid()) {
            $this->fail('Can not find unused user id for the preferences test');
            return;
        }

        set_cache_flag('userpreferenceschanged', $otheruserid, NULL);
        mark_user_preferences_changed($otheruserid);

        $this->assertEquals(get_cache_flag('userpreferenceschanged', $otheruserid, time()-10), 1);
        set_cache_flag('userpreferenceschanged', $otheruserid, NULL);
    }

    public function test_check_user_preferences_loaded() {
        global $DB;
        $this->resetAfterTest(true);

        if (!$otheruserid = $this->get_fake_preference_test_userid()) {
            $this->fail('Can not find unused user id for the preferences test');
            return;
        }

        $DB->delete_records('user_preferences', array('userid'=>$otheruserid));
        set_cache_flag('userpreferenceschanged', $otheruserid, NULL);

        $user = new stdClass();
        $user->id = $otheruserid;

        // load
        check_user_preferences_loaded($user);
        $this->assertTrue(isset($user->preference));
        $this->assertTrue(is_array($user->preference));
        $this->assertTrue(isset($user->preference['_lastloaded']));
        $this->assertEquals(count($user->preference), 1);

        // add preference via direct call
        $DB->insert_record('user_preferences', array('name'=>'xxx', 'value'=>'yyy', 'userid'=>$user->id));

        // no cache reload yet
        check_user_preferences_loaded($user);
        $this->assertEquals(count($user->preference), 1);

        // forced reloading of cache
        unset($user->preference);
        check_user_preferences_loaded($user);
        $this->assertEquals(count($user->preference), 2);
        $this->assertEquals($user->preference['xxx'], 'yyy');

        // add preference via direct call
        $DB->insert_record('user_preferences', array('name'=>'aaa', 'value'=>'bbb', 'userid'=>$user->id));

        // test timeouts and modifications from different session
        set_cache_flag('userpreferenceschanged', $user->id, 1, time() + 1000);
        $user->preference['_lastloaded'] = $user->preference['_lastloaded'] - 20;
        check_user_preferences_loaded($user);
        $this->assertEquals(count($user->preference), 2);
        check_user_preferences_loaded($user, 10);
        $this->assertEquals(count($user->preference), 3);
        $this->assertEquals($user->preference['aaa'], 'bbb');
        set_cache_flag('userpreferenceschanged', $user->id, null);
    }

    public function test_set_user_preference() {
        global $DB, $USER;
        $this->resetAfterTest(true);

        $olduser = $USER;
        $USER = $DB->get_record('user', array('id'=>2)); //admin

        if (!$otheruserid = $this->get_fake_preference_test_userid()) {
            $this->fail('Can not find unused user id for the preferences test');
            return;
        }

        $DB->delete_records('user_preferences', array('userid'=>$otheruserid));
        set_cache_flag('userpreferenceschanged', $otheruserid, null);

        $user = new stdClass();
        $user->id = $otheruserid;

        set_user_preference('aaa', 'bbb', $otheruserid);
        $this->assertEquals('bbb', $DB->get_field('user_preferences', 'value', array('userid'=>$otheruserid, 'name'=>'aaa')));
        $this->assertEquals('bbb', get_user_preferences('aaa', null, $otheruserid));

        set_user_preference('xxx', 'yyy', $user);
        $this->assertEquals('yyy', $DB->get_field('user_preferences', 'value', array('userid'=>$otheruserid, 'name'=>'xxx')));
        $this->assertEquals('yyy', get_user_preferences('xxx', null, $otheruserid));
        $this->assertTrue(is_array($user->preference));
        $this->assertEquals($user->preference['aaa'], 'bbb');
        $this->assertEquals($user->preference['xxx'], 'yyy');

        set_user_preference('xxx', NULL, $user);
        $this->assertSame(false, $DB->get_field('user_preferences', 'value', array('userid'=>$otheruserid, 'name'=>'xxx')));
        $this->assertSame(null, get_user_preferences('xxx', null, $otheruserid));

        set_user_preference('ooo', true, $user);
        $prefs = get_user_preferences(null, null, $otheruserid);
        $this->assertSame($prefs['aaa'], $user->preference['aaa']);
        $this->assertSame($prefs['ooo'], $user->preference['ooo']);
        $this->assertSame($prefs['ooo'], '1');

        set_user_preference('null', 0, $user);
        $this->assertSame('0', get_user_preferences('null', null, $otheruserid));

        $this->assertSame('lala', get_user_preferences('undefined', 'lala', $otheruserid));

        $DB->delete_records('user_preferences', array('userid'=>$otheruserid));
        set_cache_flag('userpreferenceschanged', $otheruserid, null);

        // test $USER default
        set_user_preference('_test_user_preferences_pref', 'ok');
        $this->assertSame('ok', $USER->preference['_test_user_preferences_pref']);
        unset_user_preference('_test_user_preferences_pref');
        $this->assertTrue(!isset($USER->preference['_test_user_preferences_pref']));

        // Test 1333 char values (no need for unicode, there are already tests for that in DB tests)
        $longvalue = str_repeat('a', 1333);
        set_user_preference('_test_long_user_preference', $longvalue);
        $this->assertEquals($longvalue, get_user_preferences('_test_long_user_preference'));
        $this->assertEquals($longvalue,
            $DB->get_field('user_preferences', 'value', array('userid' => $USER->id, 'name' => '_test_long_user_preference')));

        // Test > 1333 char values, coding_exception expected
        $longvalue = str_repeat('a', 1334);
        try {
            set_user_preference('_test_long_user_preference', $longvalue);
            $this->fail('Exception expected - longer than 1333 chars not allowed as preference value');
        } catch (coding_exception $ex) {
            $this->assertTrue(true);
        }

        //test invalid params
        try {
            set_user_preference('_test_user_preferences_pref', array());
            $this->fail('Exception expected - array not valid preference value');
        } catch (coding_exception $ex) {
            $this->assertTrue(true);
        }
        try {
            set_user_preference('_test_user_preferences_pref', new stdClass);
            $this->fail('Exception expected - class not valid preference value');
        } catch (coding_exception $ex) {
            $this->assertTrue(true);
        }
        try {
            set_user_preference('_test_user_preferences_pref', 1, array('xx' => 1));
            $this->fail('Exception expected - user instance expected');
        } catch (coding_exception $ex) {
            $this->assertTrue(true);
        }
        try {
            set_user_preference('_test_user_preferences_pref', 1, 'abc');
            $this->fail('Exception expected - user instance expected');
        } catch (coding_exception $ex) {
            $this->assertTrue(true);
        }
        try {
            set_user_preference('', 1);
            $this->fail('Exception expected - invalid name accepted');
        } catch (coding_exception $ex) {
            $this->assertTrue(true);
        }
        try {
            set_user_preference('1', 1);
            $this->fail('Exception expected - invalid name accepted');
        } catch (coding_exception $ex) {
            $this->assertTrue(true);
        }

        $USER = $olduser;
    }

    public function test_get_extra_user_fields() {
        global $CFG, $USER, $DB;
        $oldshowuseridentity = $CFG->showuseridentity;

        $olduser = $USER;
        $USER = $DB->get_record('user', array('id'=>2)); //admin

        // It would be really nice if there were a way to 'mock' has_capability
        // checks (either to return true or false) but as there is not, this
        // test doesn't test the capability check. Presumably, anyone running
        // unit tests will have the capability.
        $context = context_system::instance();

        // No fields
        $CFG->showuseridentity = '';
        $this->assertEquals(array(), get_extra_user_fields($context));

        // One field
        $CFG->showuseridentity = 'frog';
        $this->assertEquals(array('frog'), get_extra_user_fields($context));

        // Two fields
        $CFG->showuseridentity = 'frog,zombie';
        $this->assertEquals(array('frog', 'zombie'), get_extra_user_fields($context));

        // No fields, except
        $CFG->showuseridentity = '';
        $this->assertEquals(array(), get_extra_user_fields($context, array('frog')));

        // One field
        $CFG->showuseridentity = 'frog';
        $this->assertEquals(array(), get_extra_user_fields($context, array('frog')));

        // Two fields
        $CFG->showuseridentity = 'frog,zombie';
        $this->assertEquals(array('zombie'), get_extra_user_fields($context, array('frog')));

        // As long as this test passes, the value will be set back. This is only
        // in-memory anyhow
        $CFG->showuseridentity = $oldshowuseridentity;

        $USER = $olduser;
    }

    public function test_get_extra_user_fields_sql() {
        global $CFG, $USER, $DB;

        $olduser = $USER;
        $USER = $DB->get_record('user', array('id'=>2)); //admin

        $oldshowuseridentity = $CFG->showuseridentity;
        $context = context_system::instance();

        // No fields
        $CFG->showuseridentity = '';
        $this->assertEquals('', get_extra_user_fields_sql($context));

        // One field
        $CFG->showuseridentity = 'frog';
        $this->assertEquals(', frog', get_extra_user_fields_sql($context));

        // Two fields with table prefix
        $CFG->showuseridentity = 'frog,zombie';
        $this->assertEquals(', u1.frog, u1.zombie', get_extra_user_fields_sql($context, 'u1'));

        // Two fields with field prefix
        $CFG->showuseridentity = 'frog,zombie';
        $this->assertEquals(', frog AS u_frog, zombie AS u_zombie',
            get_extra_user_fields_sql($context, '', 'u_'));

        // One field excluded
        $CFG->showuseridentity = 'frog';
        $this->assertEquals('', get_extra_user_fields_sql($context, '', '', array('frog')));

        // Two fields, one excluded, table+field prefix
        $CFG->showuseridentity = 'frog,zombie';
        $this->assertEquals(', u1.zombie AS u_zombie',
            get_extra_user_fields_sql($context, 'u1', 'u_', array('frog')));

        // As long as this test passes, the value will be set back. This is only
        // in-memory anyhow
        $CFG->showuseridentity = $oldshowuseridentity;
        $USER = $olduser;
    }

    public function test_userdate() {
        global $USER, $CFG, $DB;

        $olduser = $USER;
        $USER = $DB->get_record('user', array('id'=>2)); //admin

        $testvalues = array(
            array(
                'time' => '1309514400',
                'usertimezone' => 'America/Moncton',
                'timezone' => '0.0', //no dst offset
                'expectedoutput' => 'Friday, 1 July 2011, 10:00 AM'
            ),
            array(
                'time' => '1309514400',
                'usertimezone' => 'America/Moncton',
                'timezone' => '99', //dst offset and timezone offset.
                'expectedoutput' => 'Friday, 1 July 2011, 7:00 AM'
            ),
            array(
                'time' => '1309514400',
                'usertimezone' => 'America/Moncton',
                'timezone' => 'America/Moncton', //dst offset and timezone offset.
                'expectedoutput' => 'Friday, 1 July 2011, 7:00 AM'
            ),
            array(
                'time' => '1293876000 ',
                'usertimezone' => 'America/Moncton',
                'timezone' => '0.0', //no dst offset
                'expectedoutput' => 'Saturday, 1 January 2011, 10:00 AM'
            ),
            array(
                'time' => '1293876000 ',
                'usertimezone' => 'America/Moncton',
                'timezone' => '99', //no dst offset in jan, so just timezone offset.
                'expectedoutput' => 'Saturday, 1 January 2011, 6:00 AM'
            ),
            array(
                'time' => '1293876000 ',
                'usertimezone' => 'America/Moncton',
                'timezone' => 'America/Moncton', //no dst offset in jan
                'expectedoutput' => 'Saturday, 1 January 2011, 6:00 AM'
            ),
            array(
                'time' => '1293876000 ',
                'usertimezone' => '2',
                'timezone' => '99', //take user timezone
                'expectedoutput' => 'Saturday, 1 January 2011, 12:00 PM'
            ),
            array(
                'time' => '1293876000 ',
                'usertimezone' => '-2',
                'timezone' => '99', //take user timezone
                'expectedoutput' => 'Saturday, 1 January 2011, 8:00 AM'
            ),
            array(
                'time' => '1293876000 ',
                'usertimezone' => '-10',
                'timezone' => '2', //take this timezone
                'expectedoutput' => 'Saturday, 1 January 2011, 12:00 PM'
            ),
            array(
                'time' => '1293876000 ',
                'usertimezone' => '-10',
                'timezone' => '-2', //take this timezone
                'expectedoutput' => 'Saturday, 1 January 2011, 8:00 AM'
            ),
            array(
                'time' => '1293876000 ',
                'usertimezone' => '-10',
                'timezone' => 'random/time', //this should show server time
                'expectedoutput' => 'Saturday, 1 January 2011, 6:00 PM'
            ),
            array(
                'time' => '1293876000 ',
                'usertimezone' => '14', //server time zone
                'timezone' => '99', //this should show user time
                'expectedoutput' => 'Saturday, 1 January 2011, 6:00 PM'
            ),
        );

        //Check if forcetimezone is set then save it and set it to use user timezone
        $cfgforcetimezone = null;
        if (isset($CFG->forcetimezone)) {
            $cfgforcetimezone = $CFG->forcetimezone;
            $CFG->forcetimezone = 99; //get user default timezone.
        }
        //store user default timezone to restore later
        $userstimezone = $USER->timezone;

        // The string version of date comes from server locale setting and does
        // not respect user language, so it is necessary to reset that.
        $oldlocale = setlocale(LC_TIME, '0');
        setlocale(LC_TIME, 'en_AU.UTF-8');

        //set default timezone to Australia/Perth, else time calculated
        //will not match expected values. Before that save system defaults.
        $systemdefaulttimezone = date_default_timezone_get();
        date_default_timezone_set('Australia/Perth');

        foreach ($testvalues as $vals) {
            $USER->timezone = $vals['usertimezone'];
            $actualoutput = userdate($vals['time'], '%A, %d %B %Y, %I:%M %p', $vals['timezone']);

            //On different systems case of AM PM changes so compare case insensitive
            $vals['expectedoutput'] = textlib::strtolower($vals['expectedoutput']);
            $actualoutput = textlib::strtolower($actualoutput);

            $this->assertEquals($vals['expectedoutput'], $actualoutput,
                "Expected: {$vals['expectedoutput']} => Actual: {$actualoutput},
                Please check if timezones are updated (Site adminstration -> location -> update timezone)");
        }

        //restore user timezone back to what it was
        $USER->timezone = $userstimezone;

        //restore forcetimezone
        if (!is_null($cfgforcetimezone)) {
            $CFG->forcetimezone = $cfgforcetimezone;
        }

        //restore system default values.
        date_default_timezone_set($systemdefaulttimezone);
        setlocale(LC_TIME, $oldlocale);

        $USER = $olduser;
    }

    public function test_make_timestamp() {
        global $USER, $CFG, $DB;

        $olduser = $USER;
        $USER = $DB->get_record('user', array('id'=>2)); //admin

        $testvalues = array(
            array(
                'usertimezone' => 'America/Moncton',
                'year' => '2011',
                'month' => '7',
                'day' => '1',
                'hour' => '10',
                'minutes' => '00',
                'seconds' => '00',
                'timezone' => '0.0',
                'applydst' => false, //no dst offset
                'expectedoutput' => '1309514400' // 6pm at UTC+0
            ),
            array(
                'usertimezone' => 'America/Moncton',
                'year' => '2011',
                'month' => '7',
                'day' => '1',
                'hour' => '10',
                'minutes' => '00',
                'seconds' => '00',
                'timezone' => '99', //user default timezone
                'applydst' => false, //don't apply dst
                'expectedoutput' => '1309528800'
            ),
            array(
                'usertimezone' => 'America/Moncton',
                'year' => '2011',
                'month' => '7',
                'day' => '1',
                'hour' => '10',
                'minutes' => '00',
                'seconds' => '00',
                'timezone' => '99', //user default timezone
                'applydst' => true, //apply dst
                'expectedoutput' => '1309525200'
            ),
            array(
                'usertimezone' => 'America/Moncton',
                'year' => '2011',
                'month' => '7',
                'day' => '1',
                'hour' => '10',
                'minutes' => '00',
                'seconds' => '00',
                'timezone' => 'America/Moncton', //string timezone
                'applydst' => true, //apply dst
                'expectedoutput' => '1309525200'
            ),
            array(
                'usertimezone' => '2',//no dst applyed
                'year' => '2011',
                'month' => '7',
                'day' => '1',
                'hour' => '10',
                'minutes' => '00',
                'seconds' => '00',
                'timezone' => '99', //take user timezone
                'applydst' => true, //apply dst
                'expectedoutput' => '1309507200'
            ),
            array(
                'usertimezone' => '-2',//no dst applyed
                'year' => '2011',
                'month' => '7',
                'day' => '1',
                'hour' => '10',
                'minutes' => '00',
                'seconds' => '00',
                'timezone' => '99', //take usertimezone
                'applydst' => true, //apply dst
                'expectedoutput' => '1309521600'
            ),
            array(
                'usertimezone' => '-10',//no dst applyed
                'year' => '2011',
                'month' => '7',
                'day' => '1',
                'hour' => '10',
                'minutes' => '00',
                'seconds' => '00',
                'timezone' => '2', //take this timezone
                'applydst' => true, //apply dst
                'expectedoutput' => '1309507200'
            ),
            array(
                'usertimezone' => '-10',//no dst applyed
                'year' => '2011',
                'month' => '7',
                'day' => '1',
                'hour' => '10',
                'minutes' => '00',
                'seconds' => '00',
                'timezone' => '-2', //take this timezone
                'applydst' => true, //apply dst,
                'expectedoutput' => '1309521600'
            ),
            array(
                'usertimezone' => '-10',//no dst applyed
                'year' => '2011',
                'month' => '7',
                'day' => '1',
                'hour' => '10',
                'minutes' => '00',
                'seconds' => '00',
                'timezone' => 'random/time', //This should show server time
                'applydst' => true, //apply dst,
                'expectedoutput' => '1309485600'
            ),
            array(
                'usertimezone' => '14',//server time
                'year' => '2011',
                'month' => '7',
                'day' => '1',
                'hour' => '10',
                'minutes' => '00',
                'seconds' => '00',
                'timezone' => '99', //get user time
                'applydst' => true, //apply dst,
                'expectedoutput' => '1309485600'
            )
        );

        //Check if forcetimezone is set then save it and set it to use user timezone
        $cfgforcetimezone = null;
        if (isset($CFG->forcetimezone)) {
            $cfgforcetimezone = $CFG->forcetimezone;
            $CFG->forcetimezone = 99; //get user default timezone.
        }

        //store user default timezone to restore later
        $userstimezone = $USER->timezone;

        // The string version of date comes from server locale setting and does
        // not respect user language, so it is necessary to reset that.
        $oldlocale = setlocale(LC_TIME, '0');
        setlocale(LC_TIME, 'en_AU.UTF-8');

        //set default timezone to Australia/Perth, else time calulated
        //will not match expected values. Before that save system defaults.
        $systemdefaulttimezone = date_default_timezone_get();
        date_default_timezone_set('Australia/Perth');

        //Test make_timestamp with all testvals and assert if anything wrong.
        foreach ($testvalues as $vals) {
            $USER->timezone = $vals['usertimezone'];
            $actualoutput = make_timestamp(
                $vals['year'],
                $vals['month'],
                $vals['day'],
                $vals['hour'],
                $vals['minutes'],
                $vals['seconds'],
                $vals['timezone'],
                $vals['applydst']
            );

            //On different systems case of AM PM changes so compare case insenitive
            $vals['expectedoutput'] = textlib::strtolower($vals['expectedoutput']);
            $actualoutput = textlib::strtolower($actualoutput);

            $this->assertEquals($vals['expectedoutput'], $actualoutput,
                "Expected: {$vals['expectedoutput']} => Actual: {$actualoutput},
                Please check if timezones are updated (Site adminstration -> location -> update timezone)");
        }

        //restore user timezone back to what it was
        $USER->timezone = $userstimezone;

        //restore forcetimezone
        if (!is_null($cfgforcetimezone)) {
            $CFG->forcetimezone = $cfgforcetimezone;
        }

        //restore system default values.
        date_default_timezone_set($systemdefaulttimezone);
        setlocale(LC_TIME, $oldlocale);

        $USER = $olduser;
    }

    /**
     * Test get_string and most importantly the implementation of the lang_string
     * object.
     */
    public function test_get_string() {
        global $COURSE;

        // Make sure we are using English
        $originallang = $COURSE->lang;
        $COURSE->lang = 'en';

        $yes = get_string('yes');
        $yesexpected = 'Yes';
        $this->assertEquals(getType($yes), 'string');
        $this->assertEquals($yes, $yesexpected);

        $yes = get_string('yes', 'moodle');
        $this->assertEquals(getType($yes), 'string');
        $this->assertEquals($yes, $yesexpected);

        $yes = get_string('yes', 'core');
        $this->assertEquals(getType($yes), 'string');
        $this->assertEquals($yes, $yesexpected);

        $yes = get_string('yes', '');
        $this->assertEquals(getType($yes), 'string');
        $this->assertEquals($yes, $yesexpected);

        $yes = get_string('yes', null);
        $this->assertEquals(getType($yes), 'string');
        $this->assertEquals($yes, $yesexpected);

        $yes = get_string('yes', null, 1);
        $this->assertEquals(getType($yes), 'string');
        $this->assertEquals($yes, $yesexpected);

        $days = 1;
        $numdays = get_string('numdays', 'core', '1');
        $numdaysexpected = $days.' days';
        $this->assertEquals(getType($numdays), 'string');
        $this->assertEquals($numdays, $numdaysexpected);

        $yes = get_string('yes', null, null, true);
        $this->assertEquals(get_class($yes), 'lang_string');
        $this->assertEquals((string)$yes, $yesexpected);

        // Test using a lang_string object as the $a argument for a normal
        // get_string call (returning string)
        $test = new lang_string('yes', null, null, true);
        $testexpected = get_string('numdays', 'core', get_string('yes'));
        $testresult = get_string('numdays', null, $test);
        $this->assertEquals(getType($testresult), 'string');
        $this->assertEquals($testresult, $testexpected);

        // Test using a lang_string object as the $a argument for an object
        // get_string call (returning lang_string)
        $test = new lang_string('yes', null, null, true);
        $testexpected = get_string('numdays', 'core', get_string('yes'));
        $testresult = get_string('numdays', null, $test, true);
        $this->assertEquals(get_class($testresult), 'lang_string');
        $this->assertEquals("$testresult", $testexpected);

        // Make sure that object properties that can't be converted don't cause
        // errors
        // Level one: This is as deep as current language processing goes
        $test = new stdClass;
        $test->one = 'here';
        $string = get_string('yes', null, $test, true);
        $this->assertEquals($string, $yesexpected);

        // Make sure that object properties that can't be converted don't cause
        // errors.
        // Level two: Language processing doesn't currently reach this deep.
        // only immediate scalar properties are worked with.
        $test = new stdClass;
        $test->one = new stdClass;
        $test->one->two = 'here';
        $string = get_string('yes', null, $test, true);
        $this->assertEquals($string, $yesexpected);

        // Make sure that object properties that can't be converted don't cause
        // errors.
        // Level three: It should never ever go this deep, but we're making sure
        // it doesn't cause any probs anyway.
        $test = new stdClass;
        $test->one = new stdClass;
        $test->one->two = new stdClass;
        $test->one->two->three = 'here';
        $string = get_string('yes', null, $test, true);
        $this->assertEquals($string, $yesexpected);

        // Make sure that object properties that can't be converted don't cause
        // errors and check lang_string properties.
        // Level one: This is as deep as current language processing goes
        $test = new stdClass;
        $test->one = new lang_string('yes');
        $string = get_string('yes', null, $test, true);
        $this->assertEquals($string, $yesexpected);

        // Make sure that object properties that can't be converted don't cause
        // errors and check lang_string properties.
        // Level two: Language processing doesn't currently reach this deep.
        // only immediate scalar properties are worked with.
        $test = new stdClass;
        $test->one = new stdClass;
        $test->one->two = new lang_string('yes');
        $string = get_string('yes', null, $test, true);
        $this->assertEquals($string, $yesexpected);

        // Make sure that object properties that can't be converted don't cause
        // errors and check lang_string properties.
        // Level three: It should never ever go this deep, but we're making sure
        // it doesn't cause any probs anyway.
        $test = new stdClass;
        $test->one = new stdClass;
        $test->one->two = new stdClass;
        $test->one->two->three = new lang_string('yes');
        $string = get_string('yes', null, $test, true);
        $this->assertEquals($string, $yesexpected);

        // Make sure that array properties that can't be converted don't cause
        // errors
        $test = array();
        $test['one'] = new stdClass;
        $test['one']->two = 'here';
        $string = get_string('yes', null, $test, true);
        $this->assertEquals($string, $yesexpected);

        // Same thing but as above except using an object... this is allowed :P
        $string = get_string('yes', null, null, true);
        $object = new stdClass;
        $object->$string = 'Yes';
        $this->assertEquals($string, $yesexpected);
        $this->assertEquals($object->$string, $yesexpected);

        // Reset the language
        $COURSE->lang = $originallang;
    }

    /**
     * @expectedException PHPUnit_Framework_Error_Warning
     * @return void
     */
    public function test_get_string_limitation() {
        // This is one of the limitations to the lang_string class. It can't be
        // used as a key
        $array = array(get_string('yes', null, null, true) => 'yes');
    }

    /**
     * Test localised float formatting.
     */
    public function test_format_float() {
        global $SESSION, $CFG;

        // Special case for null
        $this->assertEquals('', format_float(null));

        // Default 1 decimal place
        $this->assertEquals('5.4', format_float(5.43));
        $this->assertEquals('5.0', format_float(5.001));

        // Custom number of decimal places
        $this->assertEquals('5.43000', format_float(5.43, 5));

        // Option to strip ending zeros after rounding
        $this->assertEquals('5.43', format_float(5.43, 5, true, true));
        $this->assertEquals('5', format_float(5.0001, 3, true, true));

        // It is not possible to directly change the result of get_string in
        // a unit test. Instead, we create a language pack for language 'xx' in
        // dataroot and make langconfig.php with the string we need to change.
        // The example separator used here is 'X'; on PHP 5.3 and before this
        // must be a single byte character due to PHP bug/limitation in
        // number_format, so you can't use UTF-8 characters.
        $SESSION->lang = 'xx';
        $langconfig = "<?php\n\$string['decsep'] = 'X';";
        $langfolder = $CFG->dataroot . '/lang/xx';
        check_dir_exists($langfolder);
        file_put_contents($langfolder . '/langconfig.php', $langconfig);

        // Localisation on (default)
        $this->assertEquals('5X43000', format_float(5.43, 5));
        $this->assertEquals('5X43', format_float(5.43, 5, true, true));

        // Localisation off
        $this->assertEquals('5.43000', format_float(5.43, 5, false));
        $this->assertEquals('5.43', format_float(5.43, 5, false, true));
    }

    /**
     * Test deleting of users.
     */
    public function test_delete_user() {
        global $DB, $CFG;

        $this->resetAfterTest();

        $guest = $DB->get_record('user', array('id'=>$CFG->siteguest), '*', MUST_EXIST);
        $admin = $DB->get_record('user', array('id'=>$CFG->siteadmins), '*', MUST_EXIST);
        $this->assertEquals(0, $DB->count_records('user', array('deleted'=>1)));

        $user = $this->getDataGenerator()->create_user(array('idnumber'=>'abc'));
        $user2 = $this->getDataGenerator()->create_user(array('idnumber'=>'xyz'));

        $result = delete_user($user);
        $this->assertTrue($result);
        $deluser = $DB->get_record('user', array('id'=>$user->id), '*', MUST_EXIST);
        $this->assertEquals(1, $deluser->deleted);
        $this->assertEquals(0, $deluser->picture);
        $this->assertSame('', $deluser->idnumber);
        $this->assertSame(md5($user->username), $deluser->email);
        $this->assertRegExp('/^'.preg_quote($user->email, '/').'\.\d*$/', $deluser->username);

        $this->assertEquals(1, $DB->count_records('user', array('deleted'=>1)));

        // Try invalid params.

        $record = new stdClass();
        $record->grrr = 1;
        try {
            delete_user($record);
            $this->fail('Expecting exception for invalid delete_user() $user parameter');
        } catch (coding_exception $e) {
            $this->assertTrue(true);
        }
        $record->id = 1;
        try {
            delete_user($record);
            $this->fail('Expecting exception for invalid delete_user() $user parameter');
        } catch (coding_exception $e) {
            $this->assertTrue(true);
        }

        $record = new stdClass();
        $record->id = 666;
        $record->username = 'xx';
        $this->assertFalse($DB->record_exists('user', array('id'=>666))); // Any non-existent id is ok.
        $result = delete_user($record);
        $this->assertFalse($result);

        $result = delete_user($guest);
        $this->assertFalse($result);

        $result = delete_user($admin);
        $this->assertFalse($result);

        $this->resetDebugging();
    }

    /**
     * Test function convert_to_array()
     */
    public function test_convert_to_array() {
        // check that normal classes are converted to arrays the same way as (array) would do
        $obj = new stdClass();
        $obj->prop1 = 'hello';
        $obj->prop2 = array('first', 'second', 13);
        $obj->prop3 = 15;
        $this->assertEquals(convert_to_array($obj), (array)$obj);

        // check that context object (with iterator) is converted to array properly
        $obj = get_system_context();
        $ar = array(
            'id'           => $obj->id,
            'contextlevel' => $obj->contextlevel,
            'instanceid'   => $obj->instanceid,
            'path'         => $obj->path,
            'depth'        => $obj->depth
        );
        $this->assertEquals(convert_to_array($obj), $ar);
    }

    /**
     * Test the function date_format_string().
     */
    function test_date_format_string() {
        global $CFG;

        // Forcing locale and timezone.
        $oldlocale = setlocale(LC_TIME, '0');
        if ($CFG->ostype == 'WINDOWS') {
            setlocale(LC_TIME, 'English_Australia.1252');
        } else {
            setlocale(LC_TIME, 'en_AU.UTF-8');
        }
        $systemdefaulttimezone = date_default_timezone_get();
        date_default_timezone_set('Australia/Perth');

        $tests = array(
            array(
                'tz' => 99,
                'str' => '%A, %d %B %Y, %I:%M %p',
                'expected' => 'Saturday, 01 January 2011, 06:00 PM'
            ),
            array(
                'tz' => 0,
                'str' => '%A, %d %B %Y, %I:%M %p',
                'expected' => 'Saturday, 01 January 2011, 10:00 AM'
            ),
            array(
                'tz' => -12,
                'str' => '%A, %d %B %Y, %I:%M %p',
                'expected' => 'Saturday, 01 January 2011, 10:00 AM'
            ),
            // Following tests pass on Windows only because en lang pack does
            // not contain localewincharset, in real life lang pack maintainers
            // may use only characters that are present in localewincharset
            // in format strings!
            array(
                'tz' => 99,
                'str' => 'Žluťoučký koníček %A',
                'expected' => 'Žluťoučký koníček Saturday'
            ),
            array(
                'tz' => 99,
                'str' => '言語設定言語 %A',
                'expected' => '言語設定言語 Saturday'
            ),
            array(
                'tz' => 99,
                'str' => '简体中文简体 %A',
                'expected' => '简体中文简体 Saturday'
            ),
        );

        // Note: date_format_string() uses the timezone only to differenciate
        // the server time from the UTC time. It does not modify the timestamp.
        // Hence similar results for timezones <= 13.
        // On different systems case of AM PM changes so compare case insensitive.
        foreach ($tests as $test) {
            $str = date_format_string(1293876000, $test['str'], $test['tz']);
            $this->assertEquals(textlib::strtolower($test['expected']), textlib::strtolower($str));
        }

        // Restore system default values.
        date_default_timezone_set($systemdefaulttimezone);
        setlocale(LC_TIME, $oldlocale);
    }

    public function test_get_config() {
        global $CFG;

        $this->resetAfterTest();

        // Preparation.
        set_config('phpunit_test_get_config_1', 'test 1');
        set_config('phpunit_test_get_config_2', 'test 2', 'mod_forum');
        if (!is_array($CFG->config_php_settings)) {
            $CFG->config_php_settings = array();
        }
        $CFG->config_php_settings['phpunit_test_get_config_3'] = 'test 3';

        if (!is_array($CFG->forced_plugin_settings)) {
            $CFG->forced_plugin_settings = array();
        }
        if (!array_key_exists('mod_forum', $CFG->forced_plugin_settings)) {
            $CFG->forced_plugin_settings['mod_forum'] = array();
        }
        $CFG->forced_plugin_settings['mod_forum']['phpunit_test_get_config_4'] = 'test 4';
        $CFG->phpunit_test_get_config_5 = 'test 5';

        // Testing.
        $this->assertEquals('test 1', get_config('core', 'phpunit_test_get_config_1'));
        $this->assertEquals('test 2', get_config('mod_forum', 'phpunit_test_get_config_2'));
        $this->assertEquals('test 3', get_config('core', 'phpunit_test_get_config_3'));
        $this->assertEquals('test 4', get_config('mod_forum', 'phpunit_test_get_config_4'));
        $this->assertFalse(get_config('core', 'phpunit_test_get_config_5'));
        $this->assertFalse(get_config('core', 'phpunit_test_get_config_x'));
        $this->assertFalse(get_config('mod_forum', 'phpunit_test_get_config_x'));

        // Test config we know to exist.
        $this->assertEquals($CFG->dataroot, get_config('core', 'dataroot'));
        $this->assertEquals($CFG->phpunit_dataroot, get_config('core', 'phpunit_dataroot'));
        $this->assertEquals($CFG->dataroot, get_config('core', 'phpunit_dataroot'));
        $this->assertEquals(get_config('core', 'dataroot'), get_config('core', 'phpunit_dataroot'));

        // Test setting a config var that already exists.
        set_config('phpunit_test_get_config_1', 'test a');
        $this->assertEquals('test a', $CFG->phpunit_test_get_config_1);
        $this->assertEquals('test a', get_config('core', 'phpunit_test_get_config_1'));

        // Test cache invalidation.
        $cache = cache::make('core', 'config');
        $this->assertInternalType('array', $cache->get('core'));
        $this->assertInternalType('array', $cache->get('mod_forum'));
        set_config('phpunit_test_get_config_1', 'test b');
        $this->assertFalse($cache->get('core'));
        set_config('phpunit_test_get_config_4', 'test c', 'mod_forum');
        $this->assertFalse($cache->get('mod_forum'));
    }

<<<<<<< HEAD
    function test_get_max_upload_sizes() {
        // Test with very low limits so we are not affected by php upload limits.
        // Test activity limit smallest.
        $sitebytes = 102400;
        $coursebytes = 51200;
        $modulebytes = 10240;
        $result = get_max_upload_sizes($sitebytes, $coursebytes, $modulebytes);

        $this->assertEquals('Activity upload limit (10KB)', $result['0']);
        $this->assertEquals(2, count($result));

        // Test course limit smallest.
        $sitebytes = 102400;
        $coursebytes = 10240;
        $modulebytes = 51200;
        $result = get_max_upload_sizes($sitebytes, $coursebytes, $modulebytes);

        $this->assertEquals('Course upload limit (10KB)', $result['0']);
        $this->assertEquals(2, count($result));

        // Test site limit smallest.
        $sitebytes = 10240;
        $coursebytes = 102400;
        $modulebytes = 51200;
        $result = get_max_upload_sizes($sitebytes, $coursebytes, $modulebytes);

        $this->assertEquals('Site upload limit (10KB)', $result['0']);
        $this->assertEquals(2, count($result));

        // Test site limit not set.
        $sitebytes = 0;
        $coursebytes = 102400;
        $modulebytes = 51200;
        $result = get_max_upload_sizes($sitebytes, $coursebytes, $modulebytes);

        $this->assertEquals('Activity upload limit (50KB)', $result['0']);
        $this->assertEquals(3, count($result));

        $sitebytes = 0;
        $coursebytes = 51200;
        $modulebytes = 102400;
        $result = get_max_upload_sizes($sitebytes, $coursebytes, $modulebytes);

        $this->assertEquals('Course upload limit (50KB)', $result['0']);
        $this->assertEquals(3, count($result));

        // Test no limits.
        $sitebytes = 0;
        $coursebytes = 0;
        $modulebytes = 0;
        $result = get_max_upload_sizes($sitebytes, $coursebytes, $modulebytes);

        $this->assertEquals(6, count($result));

        // Test custom bytes in range.
        $sitebytes = 102400;
        $coursebytes = 51200;
        $modulebytes = 51200;
        $custombytes = 10240;
        $result = get_max_upload_sizes($sitebytes, $coursebytes, $modulebytes, $custombytes);

        $this->assertEquals(3, count($result));

        // Test custom bytes in range but non-standard.
        $sitebytes = 102400;
        $coursebytes = 51200;
        $modulebytes = 51200;
        $custombytes = 25600;
        $result = get_max_upload_sizes($sitebytes, $coursebytes, $modulebytes, $custombytes);

        $this->assertEquals(4, count($result));

        // Test custom bytes out of range.
        $sitebytes = 102400;
        $coursebytes = 51200;
        $modulebytes = 51200;
        $custombytes = 102400;
        $result = get_max_upload_sizes($sitebytes, $coursebytes, $modulebytes, $custombytes);

        $this->assertEquals(3, count($result));

        // Test custom bytes out of range and non-standard.
        $sitebytes = 102400;
        $coursebytes = 51200;
        $modulebytes = 51200;
        $custombytes = 256000;
        $result = get_max_upload_sizes($sitebytes, $coursebytes, $modulebytes, $custombytes);

        $this->assertEquals(3, count($result));
=======
    /**
     * Test function password_is_legacy_hash().
     */
    public function test_password_is_legacy_hash() {
        // Well formed md5s should be matched.
        foreach (array('some', 'strings', 'to_check!') as $string) {
            $md5 = md5($string);
            $this->assertTrue(password_is_legacy_hash($md5));
        }
        // Strings that are not md5s should not be matched.
        foreach (array('', AUTH_PASSWORD_NOT_CACHED, 'IPW8WTcsWNgAWcUS1FBVHegzJnw5M2jOmYkmfc8z.xdBOyC4Caeum') as $notmd5) {
            $this->assertFalse(password_is_legacy_hash($notmd5));
        }
    }

    /**
     * Test function validate_internal_user_password().
     */
    public function test_validate_internal_user_password() {
        if (password_compat_not_supported()) {
            // If bcrypt is not properly supported test legacy md5 hashes instead.
            // Can't hardcode these as we don't know the site's password salt.
            $validhashes = array(
                'pw' => hash_internal_user_password('pw'),
                'abc' => hash_internal_user_password('abc'),
                'C0mP1eX_&}<?@*&%` |\"' => hash_internal_user_password('C0mP1eX_&}<?@*&%` |\"'),
                'ĩńťėŕňăţĩōŋāĹ' => hash_internal_user_password('ĩńťėŕňăţĩōŋāĹ')
            );
        } else {
            // Otherwise test bcrypt hashes.
            $validhashes = array(
                'pw' => '$2y$10$LOSDi5eaQJhutSRun.OVJ.ZSxQZabCMay7TO1KmzMkDMPvU40zGXK',
                'abc' => '$2y$10$VWTOhVdsBbWwtdWNDRHSpewjd3aXBQlBQf5rBY/hVhw8hciarFhXa',
                'C0mP1eX_&}<?@*&%` |\"' => '$2y$10$3PJf.q.9ywNJlsInPbqc8.IFeSsvXrGvQLKRFBIhVu1h1I3vpIry6',
                'ĩńťėŕňăţĩōŋāĹ' => '$2y$10$3A2Y8WpfRAnP3czJiSv6N.6Xp0T8hW3QZz2hUCYhzyWr1kGP1yUve'
            );
        }

        foreach ($validhashes as $password => $hash) {
            $user = new stdClass();
            $user->auth = 'manual';
            $user->password = $hash;
            // The correct password should be validated.
            $this->assertTrue(validate_internal_user_password($user, $password));
            // An incorrect password should not be validated.
            $this->assertFalse(validate_internal_user_password($user, 'badpw'));
        }
    }

    /**
     * Test function hash_internal_user_password().
     */
    public function test_hash_internal_user_password() {
        $passwords = array('pw', 'abc123', 'C0mP1eX_&}<?@*&%` |\"', 'ĩńťėŕňăţĩōŋāĹ');

        // Check that some passwords that we convert to hashes can
        // be validated.
        foreach ($passwords as $password) {
            $hash = hash_internal_user_password($password);
            $fasthash = hash_internal_user_password($password, true);
            $user = new stdClass();
            $user->auth = 'manual';
            $user->password = $hash;
            $this->assertTrue(validate_internal_user_password($user, $password));

            if (password_compat_not_supported()) {
                // If bcrypt is not properly supported make sure the passwords are in md5 format.
                $this->assertTrue(password_is_legacy_hash($hash));
            } else {
                // Otherwise they should not be in md5 format.
                $this->assertFalse(password_is_legacy_hash($hash));

                // Check that cost factor in hash is correctly set.
                $this->assertRegExp('/\$10\$/', $hash);
                $this->assertRegExp('/\$04\$/', $fasthash);
            }
        }
    }

    /**
     * Test function update_internal_user_password().
     */
    public function test_update_internal_user_password() {
        global $DB;
        $this->resetAfterTest();
        $passwords = array('password', '1234', 'changeme', '****');
        foreach ($passwords as $password) {
            $user = $this->getDataGenerator()->create_user(array('auth'=>'manual'));
            update_internal_user_password($user, $password);
            // The user object should have been updated.
            $this->assertTrue(validate_internal_user_password($user, $password));
            // The database field for the user should also have been updated to the
            // same value.
            $this->assertEquals($user->password, $DB->get_field('user', 'password', array('id' => $user->id)));
        }

        $user = $this->getDataGenerator()->create_user(array('auth'=>'manual'));
        // Manually set the user's password to the md5 of the string 'password'.
        $DB->set_field('user', 'password', '5f4dcc3b5aa765d61d8327deb882cf99', array('id' => $user->id));

        // Update the password.
        update_internal_user_password($user, 'password');

        if (password_compat_not_supported()) {
            // If bcrypt not properly supported the password should remain as an md5 hash.
            $expected_hash = hash_internal_user_password('password', true);
            $this->assertEquals($user->password, $expected_hash);
            $this->assertTrue(password_is_legacy_hash($user->password));
        } else {
            // Otherwise password should have been updated to a bcrypt hash.
            $this->assertFalse(password_is_legacy_hash($user->password));
        }
>>>>>>> ec2d8ceb
    }
}<|MERGE_RESOLUTION|>--- conflicted
+++ resolved
@@ -2246,7 +2246,6 @@
         $this->assertFalse($cache->get('mod_forum'));
     }
 
-<<<<<<< HEAD
     function test_get_max_upload_sizes() {
         // Test with very low limits so we are not affected by php upload limits.
         // Test activity limit smallest.
@@ -2336,7 +2335,8 @@
         $result = get_max_upload_sizes($sitebytes, $coursebytes, $modulebytes, $custombytes);
 
         $this->assertEquals(3, count($result));
-=======
+    }
+
     /**
      * Test function password_is_legacy_hash().
      */
@@ -2449,6 +2449,5 @@
             // Otherwise password should have been updated to a bcrypt hash.
             $this->assertFalse(password_is_legacy_hash($user->password));
         }
->>>>>>> ec2d8ceb
     }
 }