This files describes API changes in core libraries and APIs,
information provided here is intended especially for developers.

=== 3.5 ===

* The core_renderer methods notify_problem(), notify_success(), notify_message() and notify_redirect() that were
  deprecated in Moodle 3.1 have been removed. Use \core\notification::add(), or \core\output\notification as required.
* The maximum supported precision (the total number of digits) for XMLDB_TYPE_NUMBER ("number") fields raised from 20 to
  38 digits. Additionally, the whole number part (precision minus scale) must not be longer than the maximum length of
  integer fields (20 digits). Note that PHP floats commonly support precision of roughly 15 digits only (MDL-32113).
<<<<<<< HEAD
* Event triggering and event handlers:
    - The following events, deprecated since moodle 2.6, have been finally removed: groups_members_removed,
      groups_groupings_groups_removed, groups_groups_deleted, groups_groupings_deleted.
=======
* The following functions have been finally deprecated and can not be used any more:
  - notify()
>>>>>>> 56c9d666

=== 3.4 ===

* oauth2_client::request method has an extra parameter to specify the accept header for the response (MDL-60733)
* The following functions, previously used (exclusively) by upgrade steps are not available
  anymore because of the upgrade cleanup performed for this version. See MDL-57432 for more info:
    - upgrade_mimetypes()
    - upgrade_fix_missing_root_folders_draft()
    - upgrade_minmaxgrade()
    - upgrade_course_tags()

* Added new moodleform element 'filetypes' and new admin setting widget 'admin_setting_filetypes'. These new widgets
  allow users to define a list of file types; either by typing them manually or selecting them from a list. The widgets
  directly support the syntax used to feed the 'accepted_types' option of the filemanager and filepicker elements. File
  types can be specified as extensions (.jpg or just jpg), mime types (text/plain) or groups (image).
* Removed accesslib private functions: load_course_context(), load_role_access_by_context(), dedupe_user_access() (MDL-49398).
* Internal "accessdata" structure format has changed to improve ability to perform role definition caching (MDL-49398).
* Role definitions are no longer cached in user session (MDL-49398).
* External function core_group_external::get_activity_allowed_groups now returns an additional field: canaccessallgroups.
  It indicates whether the user will be able to access all the activity groups.
* file_get_draft_area_info does not sum the root folder anymore when calculating the foldercount.
* The moodleform element classes can now optionally provide a public function validateSubmitValue(). This method can be
  used to perform implicit validation of submitted values - without the need to explicitly add the validation rules to
  every form. The method should accept a single parameter with the submitted value. It should return a string with the
  eventual validation error, or an empty value if the validation passes.
* New user_picture attribute $includefullname to determine whether to include the user's full name with the user's picture.
* Enrol plugins which provide enrolment actions can now declare the following "data-action" attributes in their implementation of
  enrol_plugin::get_user_enrolment_actions() whenever applicable:
  * "editenrolment" - For editing a user'e enrolment details. Defined by constant ENROL_ACTION_EDIT.
  * "unenrol" - For unenrolling a student. Defined by constant ENROL_ACTION_UNENROL.
  These attributes enable enrol actions to be rendered via modals. If not added, clicking on the enrolment action buttons will still
  redirect the user to the appropriate enrolment action page. Though optional, it is recommended to add these attributes for a
  better user experience when performing enrol actions.
* The enrol_plugin::get_user_enrolment_actions() implementations for core enrol plugins have been removed and moved to
  the parent method itself. New enrol plugins don't have to implement get_user_enrolment_actions(), but just need to
  make sure that they override:
  - enrol_plugin::allow_manage(), and/or
  - enrol_plugin::allow_unenrol_user() or enrol_plugin::allow_unenrol()
  Existing enrol plugins that override enrol_plugin::get_user_enrolment_actions() don't have to do anything, but can
  also opt to remove their own implementation of the method if they basically have the same logic as the parent method.
* New optional parameter $enrolid for the following functions:
  - get_enrolled_join()
  - get_enrolled_sql()
  - get_enrolled_with_capabilities_join()
  Setting this parameter to a non-zero value will add a condition to the query such that only users that were enrolled
  with this enrolment method will be returned.
* New optional parameter 'closeSuggestionsOnSelect' for the enhance() function for form-autocomplete. Setting this to true will
  close the suggestions popup immediately after an option has been selected. If not specified, it defaults to true for single-select
  elements and false for multiple-select elements.
* user_can_view_profile() now also checks the moodle/user:viewalldetails capability.
* The core/modal_confirm dialogue has been deprecated. Please use the core/modal_save_cancel dialogue instead. Please ensure you
  update to use the ModalEvents.save and ModalEvents.cancel events instead of their yes/no counterparts.
* Instead of checking the 'moodle/course:viewparticipants' and 'moodle/site:viewparticipants' capabilities use the
  new functions course_can_view_participants() and course_require_view_participants().
* $stored_file->add_to_curl_request() now adds the filename to the curl request.
* The option for Login HTTPS (authentication-only SSL) has been removed
* $CFG->loginhttps is now deprecated, do not use it.
* $PAGE->https_required and $PAGE->verify_https_required() are now deprecated. They are no longer used and will throw a coding_exception.
* $CFG->httpswwwroot is now deprecated and will always result in the same value as wwwroot.
* Added function core_role_set_view_allowed() to check if a user should be able to see a given role.
  This should be checked whenever displaying a list of roles to a user, however, core_role_set_assign_allowed may need to override it
  in some cases.
* Deprecated allow_override, allow_assign and allow_switch and replaced with core_role_set_*_allowed to avoid function names conflicting.

=== 3.3.1 ===

* ldap_get_entries_moodle() now always returns lower-cased attribute names in the returned entries.
  It was suppposed to do so before, but it actually didn't.

=== 3.3 ===

* Behat compatibility changes are now being documented at
  https://docs.moodle.org/dev/Acceptance_testing/Compatibility_changes
* PHPUnit's bootstrap has been changed to use HTTPS wwwroot (https://www.example.com/moodle) from previous HTTP version. Any
  existing test expecting the old HTTP URLs will need to be switched to the new HTTPS value (reference: MDL-54901).
* The information returned by the idp list has changed. This is usually only rendered by the login page and login block.
  The icon attribute is removed and an iconurl attribute has been added.
* Support added for a new type of external file: FILE_CONTROLLED_LINK. This is an external file that Moodle can control
  the permissions. Moodle makes files read-only but can grant temporary write access.
    When accessing a URL, the info from file_browser::get_file_info will be checked to determine if the user has write access,
    if they do - the remote file will have access controls set to allow editing.
* The method moodleform::after_definition() has been added and can now be used to add some logic
  to be performed after the form's definition was set. This is useful for intermediate subclasses.
* Moodle has support for font-awesome icons. Plugins should use the xxx_get_fontawesome_icon_map callback
  to map their custom icons to one from font-awesome.
* $OUTPUT->pix_url() has been deprecated because it is was used mostly to manually generate image tags for icons.
  We now distinguish between icons and "small images". The difference is that an icon does not have to be rendered as an image tag
  with a source. It is OK to still have "small images" - if this desired use $OUTPUT->image_icon() and $OUTPUT->image_url(). For
  other uses - use $OUTPUT->pix_icon() or the pix helper in mustache templates {{#pix}}...{{/pix}}
  For other valid use cases use $OUTPUT->image_url().
* Activity icons have been split from standard icons. Use $OUTPUT->image_icon instead of $OUTPUT->pix_icon for these
  type of icons (the coloured main icon for each activity).
* YUI module moodle-core-formautosubmit has been removed, use jquery .change() instead (see lib/templates/url_select.mustache for
  an example)
* $mform->init_javascript_enhancement() is deprecated and no longer does anything. Existing uses of smartselect enhancement
  should be switched to the searchableselector form element or other solutions.
* Return value of the validate_email() is now proper boolean as documented. Previously the function could return 1, 0 or false.
* The mcore YUI rollup which included various YUI modules such as moodle-core-notification is no longer included on every
  page. Missing YUI depdencies may be exposed by this change (e.g. missing a requirement on moodle-core-notification when
  using M.core.dialogue).
* Various legacy javascript functions have been removed:
    * M.util.focus_login_form and M.util.focus_login_error no longer do anything. Please use jquery instead. See
      lib/templates/login.mustache for an example.
    * Some outdated global JS functions have been removed and should be replaced with calls to jquery
      or alternative approaches:
        checkall, checknone, select_all_in_element_with_id, select_all_in, deselect_all_in, confirm_if, findParentNode,
        filterByParent, stripHTML
    * M.util.init_toggle_class_on_click has been removed.
* The following functions have been deprecated and should not be used any more:
  - file_storage::try_content_recovery  - See MDL-46375 for more information
  - file_storage::content_exists        - See MDL-46375 for more information
  - file_storage::deleted_file_cleanup  - See MDL-46375 for more information
  - file_storage::get_converted_document
  - file_storage::is_format_supported_by_unoconv
  - file_storage::can_convert_documents
  - file_storage::send_test_pdf
  - file_storage::test_unoconv_path
* Following behat steps have been removed from core:
    - I click on "<element_string>" "<selector_string>" in the "<row_text_string>" table row
    - I go to notifications page
    - I add "<filename_string>" file from recent files to "<filepicker_field_string>" filepicker
    - I upload "<filepath_string>" file to "<filepicker_field_string>" filepicker
    - I create "<foldername_string>" folder in "<filepicker_field_string>" filepicker
    - I open "<foldername_string>" folder from "<filepicker_field_string>" filepicker
    - I unzip "<filename_string>" file from "<filepicker_field_string>" filepicker
    - I zip "<filename_string>" folder from "<filepicker_field_string>" filepicker
    - I delete "<file_or_folder_name_string>" from "<filepicker_field_string>" filepicker
    - I send "<message_contents_string>" message to "<username_string>"
    - I add "<user_username_string>" user to "<cohort_idnumber_string>" cohort
    - I add "<username_string>" user to "<group_name_string>" group
    - I fill in "<field_string>" with "<value_string>"
    - I select "<option_string>" from "<select_string>"
    - I select "<radio_button_string>" radio button
    - I check "<option_string>"
    - I uncheck "<option_string>"
    - the "<field_string>" field should match "<value_string>" value
    - the "<checkbox_string>" checkbox should be checked
    - the "<checkbox_string>" checkbox should not be checked
    - I fill the moodle form with:
    - "<element_string>" "<selector_string>" should exists
    - "<element_string>" "<selector_string>" should not exists
    - the following "<element_string>" exists:
* get_user_capability_course() now has an additional parameter 'limit'. This can be used to return a set number of records with
  the submitted capability. The parameter 'fieldsexceptid' will now accept context fields which can be used for preloading.
* The caching option 'immutable' has been added to send_stored_file() and send_file().
* New adhoc task refresh_mod_calendar_events_task that updates existing calendar events of modules.
* New 'priority' column for the event table to determine which event to show in case of events with user and group overrides.
* Webservices core_course_search_courses and core_course_get_courses_by_field will always return the sortorder field.
* core_course_external::get_activities_overview has been deprecated. Please do not call this function any more.
* Changed the pix mustache template helper to accept context variables for the key, component and alt text.
* New auth_plugin_base helper methods:
  - get_identity_providers() - Retrieves available auth identity providers.
  - prepare_identity_providers_for_output() - Prepares auth identity provider data for output (e.g. to templates, WS, etc.).

=== 3.2 ===

* Custom roles with access to any part of site administration that do not use the manager archetype will need
  moodle/site:configview capability added.
* Admin setting "Show My courses expanded on Dashboard" has been removed.
* Some backwards and forwards compatibility has been added for different bootstrap versions.
  This is to allow the same markup to work in "clean" and "boost" themes alot of the time. It is also to allow user text
  with bootstrap classes to keep working in the new theme. See MDL-56004 for the list of supported classes.
* MForms element 'submitlink' has been deprecated.
* Searchable selector form element is now a wrapper for autocomplete. A "No selection" option is automatically
  added to the options list for best backwards compatibility - if you were manually adding a "no selection" option you will need
  to remove it.
* Node.js versions >=4 are now required to run grunt.
* JQuery has been updated to 3.1.0. JQuery migrate plugins are no longer shipped - please read
  https://jquery.com/upgrade-guide/3.0/ and update your javascript.
* New option 'blanktarget' added to format_text. This option adds target="_blank" to links
* A new webservice structure `external_files` has been created which provides a standardised view of files in Moodle and
  should be used for all file return descriptions.
  Files matching this format can be retrieved via the new `external_util::get_area_files` method.
  See MDL-54951 for further information.
* The parameter $usepost of the following functions has been deprecated and is not used any more:
  - get_max_upload_file_size()
  - get_user_max_upload_file_size()
* The following classes have been removed and should not be used any more:
    - boxclient - See MDL-49599 for more information.
* The following functions have been removed and should not be used any more:
    - file_modify_html_header() - See MDL-29738 for more information.
* core_grades_external::get_grades has been deprecated. Please do not call this function any more.
  External function gradereport_user_external::get_grade_items can be used for retrieving the course grades information.
* New option 'escape' added to format_string. When true (default), escapes HTML entities from the string
* The following functions have been deprecated and are not used any more:
  - get_records_csv() Please use csv_import_reader::load_csv_content() instead.
  - put_records_csv() Please use download_as_dataformat (lib/dataformatlib.php) instead.
  - zip_files()   - See MDL-24343 for more information.
  - unzip_file()  - See MDL-24343 for more information.
  - print_log()           - See MDL-43681 for more information
  - print_log_csv()       - See MDL-43681 for more information
  - print_log_ods()       - See MDL-43681 for more information
  - print_log_xls()       - See MDL-43681 for more information
  - print_mnet_log()      - See MDL-43681 for more information
  - build_logs_array()    - See MDL-43681 for more information
  - get_logs()            - See MDL-43681 for more information
  - get_logs_usercourse() - See MDL-43681 for more information
  - get_logs_userday()    - See MDL-43681 for more information
  - prevent_form_autofill_password() Please do not use anymore.
* The password_compat library was removed as it is no longer required.
* Phpunit has been upgraded to 5.4.x and following has been deprecated and is not used any more:
  - setExpectedException(), use @expectedException or $this->expectException() and $this->expectExceptionMessage()
  - getMock(), use createMock() or getMockBuilder()->getMock()
  - UnitTestCase class is removed.
* The following methods have been finally deprecated and should no longer be used:
  - course_modinfo::build_section_cache()
  - cm_info::get_deprecated_group_members_only()
  - cm_info::is_user_access_restricted_by_group()
* The following methods in cm_info::standardmethods have also been finally deprecated and should no longer be used:
  - cm_info::get_after_edit_icons()
  - cm_info::get_after_link()
  - cm_info::get_content()
  - cm_info::get_custom_data()
  - cm_info::get_extra_classes()
  - cm_info::get_on_click()
  - cm_info::get_url()
  - cm_info::obtain_dynamic_data()
  Calling them through the magic method __call() will throw a coding exception.
* The alfresco library has been removed from core. It was an old version of
  the library which was not compatible with newer versions of Alfresco.
* Added down arrow: $OUTPUT->darrow.
* All file_packer implementations now accept an additional parameter to allow a simple boolean return value instead of
  an array of individual file statuses.
* "I set the field "field_string" to multiline:" now end with colon (:), as PyStrings is supposed to end with ":"
* New functions to support deprecation of events have been added to the base event. See MDL-46214 for further details.
* A new function `get_name_with_info` has been added to the base event. This function adds information about event
  deprecations and should be used where this information is relevant.
* Following api's have been deprecated in behat_config_manager, please use behat_config_util instead.
  - get_features_with_tags
  - get_components_steps_definitions
  - get_config_file_contents
  - merge_behat_config
  - get_behat_profile
  - profile_guided_allocate
  - merge_config
  - clean_path
  - get_behat_tests_path
* behat_util::start_test_mode() accepts 3 options now:
  - 1. Theme sute with all features: If behat should initialise theme suite with all core features.
  - 2. Parallel runs: How many parallel runs will be running.
  - 3. Run: Which process behat should be initialise for.
* behat_context_helper::set_session() has been deprecated, please use behat_context_helper::set_environment() instead.
* data-fieldtype="type" attribute has been added to form field default template.
* form elements extending MoodleQuickForm_group must call $this->createFormElement() instead of
  @MoodleQuickForm::createElement() in order to be compatible with PHP 7.1
* Relative paths in $CFG->alternateloginurl will be resolved to absolute path within moodle site. Previously they
  were resolved to absolute path within the server. That means:
  - $CFG->wwwroot: http://example.com/moodle
  - $CFG->alternateloginurl : /my/super/login.php
  - Login url will be: http://example.com/moodle/my/super/login.php (moodle root based)
* Database (DML) layer:
  - new sql_equal() method available for places where case sensitive/insensitive varchar comparisons are required.
* PostgreSQL connections now use advanced options to reduce connection overhead.  These options are not compatible
  with some connection poolers.  The dbhandlesoptions parameter has been added to allow the database to configure the
  required defaults. The parameters that are required in the database are;
    ALTER DATABASE moodle SET client_encoding = UTF8;
    ALTER DATABASE moodle SET standard_conforming_strings = on;
    ALTER DATABASE moodle SET search_path = 'moodle,public';  -- Optional, if you wish to use a custom schema.
  You can set these options against the database or the moodle user who connects.
* Some form elements have been refined to better support right-to-left languages. In RTL,
  most fields should not have their direction flipped, a URL, a path to a file, a number, ...
  are always displayed LTR. Input fields and text areas now will best guess whether they
  should be forced to be displayed in LTR based on the PARAM type associated with it. You
  can call $mform->setForceLtr($elementName, true/false) on some form fields to manually
  set the value.
* Action menus do_not_enhance() is deprecated, use a list of action_icon instead.
* The user_not_fully_set_up() function has a new $strict parameter (defaulting to true) in order to decide when
  custom fields (and other checks) should be evaluated to determine if the user has been completely setup.
* profile_field_base class has new methods: get_field_config_for_external() and get_field_properties().
  This two new methods should be implemented by profile field plugins to make them compatible with Web Services.
* The minifier library used by core_minify has been switched to https://github.com/matthiasmullie/minify - there are minor differences
  in minifier output.
* context_header additional buttons can now have a class attribute provided in the link attributes.
* The return signature for the antivirus::scan_file() function has changed.
  The calling function will now handle removal of infected files from Moodle based on the new integer return value.
* The first parameter $eventdata of both message_send() and \core\message\manager::send_message() should
  be \core\message\message. Use of stdClass is deprecated.
* The message_sent event now expects other[courseid] to be always set, exception otherwise. For BC with contrib code,
  message_sent::create_from_ids() will show a debugging notice if the \core\message\message being sent is missing
  the courseid property, defaulting to SITEID automatically. In Moodle 3.6 (MDL-55449) courseid will be fully mandatory
  for all messages sent.
* The send_confirmation_email() function has a new optional parameter $confirmationurl to provide a different confirmation URL.
* Introduced a new hook for plugin developers:
    - <component>_course_module_background_deletion_recommended()
  This hook should be used in conjunction with the existing '<component>_pre_course_module_delete($mod)'. It must
  return a boolean and is called by core to check whether a plugin's implementation of
  <component>_pre_course_module_deleted($mod) will take a long time. A plugin should therefore only implement this
  function if it also implements <component>_pre_course_module_delete($mod).
  An example in current use is recyclebin, which performs what can be a lengthy backup process in
  tool_recyclebin_pre_course_module_delete. The recyclebin, if enabled, now returns true in its implementation of
  tool_recyclebin_course_module_background_deletion_recommended(), to indicate to core that the deletion (and
  execution of tool_recyclebin_pre_course_module_delete) should be handled with an adhoc task, meaning it will not
  occur in real time.

=== 3.1 ===

* Webservice function core_course_search_courses accepts a new parameter 'limittoenrolled' to filter the results
  only to courses the user is enrolled in, and are visible to them.
* External functions that are not calling external_api::validate_context are buggy and will now generate
  exceptions. Previously they were only generating warnings in the webserver error log.
  See https://docs.moodle.org/dev/External_functions_API#Security
* The moodle/blog:associatecourse and moodle/blog:associatemodule capabilities has been removed.
* The following functions has been finally deprecated and can not be used any more:
    - profile_display_badges()
    - useredit_shared_definition_preferences()
    - calendar_normalize_tz()
    - get_user_timezone_offset()
    - get_timezone_offset()
    - get_list_of_timezones()
    - calculate_user_dst_table()
    - dst_changes_for_year()
    - get_timezone_record()
    - test_get_list_of_timezones()
    - test_get_timezone_offset()
    - test_get_user_timezone_offset()
* The google api library has been updated to version 1.1.7. There was some important changes
  on the SSL handling. Now the SSL version will be determined by the underlying library.
  For more information see https://github.com/google/google-api-php-client/pull/644
* The get_role_users() function will now add the $sort fields that are not part
  of the requested fields to the query result and will throw a debugging message
  with the added fields when that happens.
* The core_user::fill_properties_cache() static method has been introduced to be a reference
  and allow standard user fields data validation. Right now only type validation is supported
  checking it against the parameter (PARAM_*) type of the target user field. MDL-52781 is
  going to add support to null/not null and choices validation, replacing the existing code to
  validate the user fields in different places in a common way.
* Webservice function core_course_search_courses now returns results when the search string
  is less than 2 chars long.
* Webservice function core_course_search_courses accepts a new parameter 'requiredcapabilities' to filter the results
  by the capabilities of the current user.
* New mform element 'course' handles thousands of courses with good performance and usability.
* The redirect() function will now redirect immediately if output has not
  already started. Messages will be displayed on the subsequent page using
  session notifications. The type of message output can be configured using the
  fourth parameter to redirect().
* The specification of extra classes in the $OUTPUT->notification()
  function, and \core\output\notification renderable have been deprecated
  and will be removed in a future version.
  Notifications should use the levels found in \core\output\notification.
* The constants for NOTIFY_PROBLEM, NOTIFY_REDIRECT, and NOTIFY_MESSAGE in
  \core\output\notification have been deprecated in favour of NOTIFY_ERROR,
  NOTIFY_WARNING, and NOTIFY_INFO respectively.
* The following functions, previously used (exclusively) by upgrade steps are not available
  anymore because of the upgrade cleanup performed for this version. See MDL-51580 for more info:
    - upgrade_mysql_fix_unsigned_and_lob_columns()
    - upgrade_course_completion_remove_duplicates()
    - upgrade_save_orphaned_questions()
    - upgrade_rename_old_backup_files_using_shortname()
    - upgrade_mssql_nvarcharmax()
    - upgrade_mssql_varbinarymax()
    - upgrade_fix_missing_root_folders()
    - upgrade_course_modules_sequences()
    - upgrade_grade_item_fix_sortorder()
    - upgrade_availability_item()
* A new parameter $ajaxformdata was added to the constructor for moodleform. When building a
  moodleform in a webservice or ajax script (for example using the new fragments API) we
  cannot allow the moodleform to parse it's own data from _GET and _POST - we must pass it as
  an array.
* Plugins can extend the navigation for user by declaring the following callback:
  <frankenstyle>_extend_navigation_user(navigation_node $parentnode, stdClass $user,
                                        context_user $context, stdClass $course,
                                        context_course $coursecontext)
* The function notify() now throws a debugging message - see MDL-50269.
* Ajax calls going through lib/ajax/* now validate the return values before sending
  the response. If the validation does not pass an exception is raised. This behaviour
  is consistent with web services.
* Several changes in Moodle core, standard plugins and third party libraries to
  ensure compatibility with PHP7. All plugins are recommended to perform testing
  against PHP7 as well. Refer to https://docs.moodle.org/dev/Moodle_and_PHP7 for more
  information. The following changes may affect you:
  * Class moodleform, moodleform_mod and some module classes have been changed to use
    __construct() for the constructor. Calling parent constructors by the class
    name will display debugging message. Incorrect: parent::moodleform(),
    correct: parent::__construct()
  * All form elements have also changed the constructor syntax. No changes are
    needed for using form elements, however if plugin defines new form element it
    needs to use correct syntax. For example, incorrect: parent::HTML_QuickForm_input(),
    HTML_QuickForm_input::HTML_QuickForm_input(), $this->HTML_QuickForm_input().
    Correct: HTML_QuickForm_input::__construct() or parent::__construct().
  * profile_field_base::profile_field_base() is deprecated, use parent::__construct()
    in custom profile fields constructors. Similar deprecations in exsiting
    profile_field_* classes.
  * user_filter_type::user_filter_type() is deprecated, use parent::__construct() in
    custom user filters. Similar deprecations in existing user_filter_* classes.
  * table_default_export_format_parent::table_default_export_format_parent() is
    deprecated, use parent::__construct() in extending classes.
* groups_delete_group_members() $showfeedback parameter has been removed and is no longer
  respected. Users of this function should output their own feedback if required.
* Number of changes to Tags API, see tag/upgrade.txt for more details
* The previous events API handlers are being deprecated in favour of events 2 API, debugging messages are being displayed if
  there are 3rd party plugins using it. Switch to events 2 API please, see https://docs.moodle.org/dev/Event_2#Event_dispatching_and_observers
  Note than you will need to bump the plugin version so moodle is aware that you removed the plugin's event handlers.
* mforms validation functions are not available in the global JS namespace anymore, event listeners
  are assigned to fields and buttons through a self-contained JS function.
* Added $CFG->urlrewriteclass option to config.php allowing clean / semantic urls to
  be implemented in a plugin, eg local_cleanurls.
* $CFG->pathtoclam global setting has been moved to clamav antivirus plugin setting of the same name.
* clam_message_admins() and get_clam_error_code() have been deprecated, its functionality
  is now a part of \antivirus_clamav\scanner class methods.
* \repository::antivir_scan_file() has been deprecated, \core\antivirus\manager::scan_file() that
  applies antivirus plugins is replacing its functionality.
* Added core_text::str_max_bytes() which safely truncates multi-byte strings to a maximum number of bytes.
* Zend Framework has been removed completely.
* Any plugin can report when a scale is being used with the callback function [pluginname]_scale_used_anywhere(int $scaleid).
* Changes in file_rewrite_pluginfile_urls: Passing a new option reverse = true in the $options var will make the function to convert
  actual URLs in $text to encoded URLs in the @@PLUGINFILE@@ form.
* behat_util::is_server_running() is removed, please use behat_util::check_server_status() instead.
* Behat\Mink\Selector\SelectorsHandler::xpathLiteral() method is deprecated use behat_context_helper::escape instead
  when building Xpath, or pass the unescaped value when using the named selector.',
* table_sql download process is using the new data formats plugin which you can't use if you are buffering any output
    * flexible_table::get_download_menu(), considered private, has been deleted. Use
      $OUTPUT->download_dataformat_selector() instead.
  when building Xpath, or pass the unescaped value when using the named selector.
* Add new file_is_executable(), to consistently check for executables even in Windows (PHP bug #41062).
* Introduced new hooks for plugin developers.
    - <component>_pre_course_category_delete($category)
    - <component>_pre_course_delete($course)
    - <component>_pre_course_module_delete($cm)
    - <component>_pre_block_delete($instance)
    - <component>_pre_user_delete($user)
  These hooks allow developers to use the item in question before it is deleted by core. For example, if your plugin is
  a module (plugins located in the mod folder) called 'xxx' and you wish to interact with the user object before it is
  deleted then the function to create would be mod_xxx_pre_user_delete($user) in mod/xxx/lib.php.
* pear::Net::GeoIP has been removed.

=== 3.0 ===

* Minify updated to 2.2.1
* htmlpurifier upgraded to 4.7.0
* Less.php upgraded to 1.7.0.9
* The horde library has been updated to version 5.2.7.
* Google libraries (lib/google) updated to 1.1.5
* Html2Text library has been updated to the latest version of the library.
* External functions x_is_allowed_from_ajax() methods have been deprecated. Define 'ajax' => true in db/services.php instead.
* External functions can be called without a session if they define 'loginrequired' => true in db/services.php.
* All plugins are required to declare their frankenstyle component name via
  the $plugin->component property in their version.php file. See
  https://docs.moodle.org/dev/version.php for details (MDL-48494).
* PHPUnit is upgraded to 4.7. Some tests using deprecated assertions etc may need changes to work correctly.
* Users of the text editor API to manually create a text editor should call set_text before calling use_editor.
* Javascript - SimpleYUI and the Y instance used for modules have been merged. Y is now always the same instance of Y.
* get_referer() has been deprecated, please use the get_local_referer function instead.
* \core\progress\null is renamed to \core\progress\none for improved PHP7 compatibility as null is a reserved word (see MDL-50453).
* \webservice_xmlrpc_client now respects proxy server settings. If your XMLRPC server is available on your local network and not via your proxy server, you may need to add it to the list of proxy
  server exceptions in $CFG->proxybypass. See MDL-39353 for details.
* Group and groupings idnumbers can now be passed to and/or are returned from the following web services functions:
  ** core_group_external::create_groups
  ** core_group_external::get_groups
  ** core_group_external::get_course_groups
  ** core_group_external::create_groupings
  ** core_group_external::update_groupings
  ** core_group_external::get_groupings
  ** core_group_external::get_course_groupings
  ** core_group_external::get_course_user_groups
* Following functions are removed from core. See MDL-50049 for details.
    password_compat_not_supported()
    session_get_instance()
    session_is_legacy()
    session_kill_all()
    session_touch()
    session_kill()
    session_kill_user()
    session_set_user()
    session_is_loggedinas()
    session_get_realuser()
    session_loginas()
    js_minify()
    css_minify_css()
    update_login_count()
    reset_login_count()
    check_gd_version()
    update_log_display_entry()
    get_recent_enrolments()
    groups_filter_users_by_course_module_visible()
    groups_course_module_visible()
    error()
    formerr()
    editorhelpbutton()
    editorshortcutshelpbutton()
    choose_from_menu()
    update_event()
    get_generic_section_name()
    get_all_sections()
    add_mod_to_section()
    get_all_mods()
    get_course_section()
    format_weeks_get_section_dates()
    get_print_section_cm_text()
    print_section_add_menus()
    make_editing_buttons()
    print_section()
    print_overview()
    print_recent_activity()
    delete_course_module()
    update_category_button()
    make_categories_list()
    category_delete_move()
    category_delete_full()
    move_category()
    course_category_hide()
    course_category_show()
    get_course_category()
    create_course_category()
    get_all_subcategories()
    get_child_categories()
    get_categories()
    print_course_search()
    print_my_moodle()
    print_remote_course()
    print_remote_host()
    print_whole_category_list()
    print_category_info()
    get_course_category_tree()
    print_courses()
    print_course()
    get_category_courses_array()
    get_category_courses_array_recursively()
    blog_get_context_url()
    get_courses_wmanagers()
    convert_tree_to_html()
    convert_tabrows_to_tree()
    can_use_rotated_text()
    get_parent_contexts()
    get_parent_contextid()
    get_child_contexts()
    create_contexts()
    cleanup_contexts()
    build_context_path()
    rebuild_contexts()
    preload_course_contexts()
    context_moved()
    fetch_context_capabilities()
    context_instance_preload()
    get_contextlevel_name()
    print_context_name()
    mark_context_dirty()
    delete_context()
    get_context_url()
    get_course_context()
    get_user_courses_bycap()
    get_role_context_caps()
    get_courseid_from_context()
    context_instance_preload_sql()
    get_related_contexts_string()
    get_plugin_list_with_file()
    check_browser_operating_system()
    check_browser_version()
    get_device_type()
    get_device_type_list()
    get_selected_theme_for_device_type()
    get_device_cfg_var_name()
    set_user_device_type()
    get_user_device_type()
    get_browser_version_classes()
    generate_email_supportuser()
    badges_get_issued_badge_info()
    can_use_html_editor()
    enrol_cohort_get_cohorts()
    enrol_cohort_can_view_cohort()
    cohort_get_visible_list()
    enrol_cohort_enrol_all_users()
    enrol_cohort_search_cohorts()
* The never unused webdav_locks table was dropped.
* The actionmenu hideMenu() function now expects an EventFacade object to be passed to it,
  i.e. a call to M.core.actionmenu.instance.hideMenu() should be change to M.core.actionmenu.instance.hideMenu(e)
* In the html_editors (tinyMCE, Atto), the manage files button can be hidden by changing the 'enable_filemanagement' option to false.
* external_api::validate_context now is public, it can be called from other classes.
* rss_error() now supports returning of correct HTTP status of error and will return '404 Not Found'
  unless other status is specified.
* Plugins can extend the navigation for categories settings by declaring the following callback:
  <frankenstyle>_extend_navigation_category_settings(navigation_node, context_coursecat)
* The clilib.php provides two new functions cli_write() and cli_writeln() that should be used for outputting texts from the command
  line interface scripts.
* External function core_course_external::get_course_contents returned parameter "name" has been changed to PARAM_RAW,
  this is because the new external_format_string function may return raw data if the global moodlewssettingraw parameter is used.
* Function is_web_crawler() has been deprecated, please use core_useragent::is_web_crawler() instead.

=== 2.9.1 ===

* New methods grade_grade::get_grade_max() and get_grade_min() must be used rather than directly the public properties rawgrademax and rawgrademin.
* New method grade_item::is_aggregate_item() indicates when a grade_item is an aggreggated type grade.

=== 2.9 ===

* The default home page for users has been changed to the dashboard (formely my home). See MDL-45774.
* Support for rendering templates from php or javascript has been added. See MDL-49152.
* Support for loading AMD javascript modules has been added. See MDL-49046.
* Webservice core_course_delete_courses now return warning messages on any failures and does not try to rollback the entire deletion.
* \core\event\course_viewed 'other' argument renamed from coursesectionid to coursesectionnumber as it contains the section number.
* New API core_filetypes::add_type (etc.) allows custom filetypes to be added and modified.
* PHPUnit: PHPMailer Sink is now started for all tests and is setup within the phpunit wrapper for advanced tests.
  Catching debugging messages when sending mail will no longer work. Use $sink = $this->redirectEmails(); and then check
  the message in the sink instead.
* The file pluginlib.php was deprecated since 2.6 and has now been removed, do not include or require it.
* \core_component::fetch_subsystems() now returns a valid path for completion component instead of null.
* Deprecated JS global methods have been removed (show_item, destroy_item, hide_item, addonload, getElementsByTagName, findChildNodes).
* For 3rd party plugin specific environment.xml files, it's now possible to specify version independent checks by using the
  <PLUGIN name="component_name"> tag instead of the version dependent <MOODLE version="x.y"> one. If the PLUGIN tag is used any
  Moodle specific tags will be ignored.
* html_table: new API for adding captions to tables (new field, $table->caption) and subsequently hiding said captions from sighted users using accesshide (enabled using $table->captionhide).
* The authorization procedure in the mdeploy.php script has been improved. The script
  now relies on the main config.php when deploying an available update.
* sql_internal_reader and sql_select_reader interfaces have been deprecated in favour of sql_internal_table_reader
  and sql_reader which use iterators to be more memory efficient.
* $CFG->enabletgzbackups setting has been removed as now backups are stored internally using .tar.gz format by default, you can
  set $CFG->usezipbackups to store them in zip format. This does not affect the restore process, which continues accepting both.
* Added support for custom string manager implementations via $CFG->customstringmanager
  directive in the config.php. See MDL-49361 for details.
* Add new make_request_directory() for creation of per-request files.
* Added generate_image_thumbnail_from_string. This should be used instead of generate_image_thumbnail when the source is a string.
  This prevents the need to write files to disk unnecessarily.
* Added generate_image_thumbnail to stored_file class. This should be used when generating thumbnails for stored files.
  This prevents the need to write files to disk unnecessarily.
* Removed pear/HTTP/WebDav. See MDL-49534 for details.
* Use standard PHP date time classes and methods - see new core_date class for timezone normalisation methods.
* Moved lib/google/Google/ to lib/google/src/Google. This is to address autoloader issues with Google's provided autoloader
  for the library. See MDL-49519 for details.
* The outdated lib/google/Google_Client.php and related files have been completely removed. To use
  the new client, read lib/google/readme_moodle.txt, please.
* profile_display_badges() has been deprecated. See MDL-48935 for details.
* Added a new method add_report_nodes() to pagelib.php. If you are looking to add links to the user profile page under the heading "Reports"
  then please use this function to ensure that the breadcrumb and navigation block are created properly for all user profile pages.
* process_new_icon() now does not always return a PNG file. When possible, it will try to keep the format of the original file.
  Set the new argument $preferpng to true to force PNG. See MDL-46763 and MDL-50041 for details.

=== 2.8 ===

* Gradebook grade category option "aggregatesubcats" has been removed completely.
  This means that the database column is removed, the admin settings are removed and
  the properties from the grade_category object have been removed. If any courses were
  found to be using this setting, a warning to check the grades will be shown in the
  course grader report after upgrading the site. The same warning will be shown on
  courses restored from backup that had this setting enabled (see MDL-47503).
* lib/excelllib.class.php has been updated. The class MoodleExcelWorkbook will now only produce excel 2007 files.
* renderers: We now remove the suffix _renderable when looking for a render method for a renderable.
  If you have a renderable class named like "blah_renderable" and have a method on a renderer named "render_blah_renderable"
  you will need to change the name of your render method to "render_blah" instead, as renderable at the end is no longer accepted.
* New functions get_course_and_cm_from_cmid($cmorid, $modulename) and
  get_course_and_cm_from_instance($instanceorid, $modulename) can be used to
  more efficiently load these basic data objects at the start of a script.
* New function cm_info::create($cm) can be used when you need a cm_info
  object, but have a $cm which might only be a standard database record.
* $CFG->enablegroupmembersonly no longer exists.
* Scheduled tasks have gained support for syntax to introduce variability when a
  task will run across installs. When a when hour or minute are defined as 'R'
  they will be installed with a random hour/minute value.
* Several classes grade_edit_tree_column_xxx were removed since grades setup page
  has been significantly changed. These classes should not be used outside of
  gradebook or developers can copy them into their plugins from 2.7 branch.
* Google APIs Client Library (lib/google/) has been upgraded to 1.0.5-beta and
  API has changed dramatically without backward compatibility. Any code accessing
  it must be amended. It does not apply to lib/googleapi.php. See MDL-47297
* Added an extra parameter to the function get_formatted_help_string() (default null) which is used to specify
  additional string parameters.
* User settings node and course node in navigation now support callbacks from admin tools.
* grade_get_grades() optional parameteres $itemtype, $itemmodule, $iteminstance are now required.

DEPRECATIONS:
* completion_info->get_incomplete_criteria() is deprecated and will be removed in Moodle 3.0.
* grade_category::aggregate_values() is deprecated and will be removed in Moodle 3.0.
* groups_filter_users_by_course_module_visible() is deprecated; replace with
  core_availability\info::filter_user_list. Will be removed in Moodle 3.0.
* groups_course_module_visible() is deprecated; replace with $cm->uservisible.
* cm_info property $cm->groupmembersonly is deprecated and always returns 0.
  Use core_availability\info::filter_user_list if trying to determine which
  other users can see an activity.
* cm_info method $cm->is_user_access_restricted_by_group() is deprecated and
  always returns false. Use $cm->uservisible to determine whether the user can
  access the activity.
* Constant FEATURE_GROUPMEMBERSONLY (used in module _supports functions) is
  deprecated.
* cohort_get_visible_list() is deprecated. There is a better function cohort_get_available_cohorts()
  that respects user capabilities to view cohorts.
* enrol_cohort_get_cohorts() and enrol_cohort_search_cohorts() are deprecated since
  functionality is removed. Please use cohort_get_available_cohorts()
* enrol_cohort_enrol_all_users() is deprecated; enrol_manual is now responsible for this action
* enrol_cohort_can_view_cohort() is deprecated; replace with cohort_can_view_cohort()

=== 2.6.4 / 2.7.1 ===

* setnew_password_and_mail() and update_internal_user_password() will trigger
  \core\event\user_password_updated. Previously they used to generate
  \core\event\user_updated event.
* update_internal_user_password() accepts optional boolean $fasthash for fast
  hashing.
* user_update_user() and user_create_user() api's accept optional param
  $triggerevent to avoid respective events to be triggred from the api's.

=== 2.7 ===

* PHPUnit cannot be installed via PEAR any more, please use composer package manager instead.
* $core_renderer->block_move_target() changed to support more verbose move-block-here descriptions.

Events and Logging:
* Significant changes in Logging API. For upgrading existing events_trigger() and
  add_to_log() see http://docs.moodle.org/dev/Migrating_logging_calls_in_plugins
  For accessing logs from plugins see http://docs.moodle.org/dev/Migrating_log_access_in_reports
* The validation of the following events is now stricter (see MDL-45445):
    - \core\event\blog_entry_created
    - \core\event\blog_entry_deleted
    - \core\event\blog_entry_updated
    - \core\event\cohort_member_added
    - \core\event\cohort_member_removed
    - \core\event\course_category_deleted
    - \core\event\course_completed
    - \core\event\course_content_deleted
    - \core\event\course_created
    - \core\event\course_deleted
    - \core\event\course_restored
    - \core\event\course_section_updated (see MDL-45229)
    - \core\event\email_failed
    - \core\event\group_member_added
    - \core\event\group_member_removed
    - \core\event\note_created
    - \core\event\note_deleted
    - \core\event\note_updated
    - \core\event\role_assigned
    - \core\event\role_deleted
    - \core\event\role_unassigned
    - \core\event\user_graded
    - \core\event\user_loggedinas
    - \core\event\user_profile_viewed
    - \core\event\webservice_token_created

DEPRECATIONS:
* $module uses in mod/xxx/version.php files is now deprecated. Please use $plugin instead. It will be removed in Moodle 2.10.
* Update init methods in all event classes - "level" property was renamed to "edulevel", the level property is now deprecated.
* Abstract class \core\event\course_module_instances_list_viewed is deprecated now, use \core\event\instances_list_viewed instead.
* Abstract class core\event\content_viewed has been deprecated. Please extend base event or other relevant abstract class.
* mod_book\event\instances_list_viewed has been deprecated. Please use mod_book\event\course_module_instance_list_viewed instead.
* mod_chat\event\instances_list_viewed has been deprecated. Please use mod_chat\event\course_module_instance_list_viewed instead.
* mod_choice\event\instances_list_viewed has been deprecated. Please use mod_choice\event\course_module_instance_list_viewed instead.
* mod_feedback\event\instances_list_viewed has been deprecated. Please use mod_feedback\event\course_module_instance_list_viewed instead.
* mod_page\event\instances_list_viewed has been deprecated. Please use mod_page\event\course_module_instance_list_viewed instead.
* The constants FRONTPAGECOURSELIST, FRONTPAGETOPICONLY & FRONTPAGECOURSELIMIT have been removed.
* Conditional availability API has moved and changed. The condition_info class is
  replaced by \core_availability\info_module, and condition_info_section by
  \core_availability\info_section. (Code that uses the old classes will generally
  still work.)
* coursemodule_visible_for_user() has been deprecated but still works - replaced
  by a new static function \core_availability\info_module::is_user_visible()
* cm_info::is_user_access_restricted_by_conditional_access has been deprecated
  but still works (it has never done what its name suggests, and is
  unnecessary).
* cm_info and section_info property showavailability has been deprecated, but
  still works (with the caveat that this information is now per-user).
* cm_info and section_info properties availablefrom and availableuntil have been
  deprecated and always return zero (underlying data doesn't have these values).
* section_info property groupingid has been deprecated and always returns zero,
  same deal.
* Various cm_info methods have been deprecated in favour of their read-only properties (get_url(), get_content(), get_extra_classes(),
  get_on_click(), get_custom_data(), get_after_link, get_after_edit_icons)
* The ajaxenabled function has been deprecated and always returns true. All code should be fully functional in Javascript.
* count_login_failures() has been deprecated, use user_count_login_failures() instead. Refer MDL-42891 for details.

Conditional availability (activities and sections):
* New conditional availability API in /availability, including new availability
  condition plugins in /availability/condition. The new API is very similar with
  regard to checking availability, but any code that modifies availability settings
  for an activity or section is likely to need substantial changes.

YUI:
  * The lightbox attribute for moodle-core-notification-dialogue has been
    deprecated and replaced by the modal attribute. This was actually
    changed in Moodle 2.2, but has only been marked as deprecated now. It
    will be removed in Moodle 2.9.
  * When destroying any type of dialogue based on moodle-core-notification, the relevant content is also removed from
    the DOM. Previously it was left orphaned.

JavaSript:
    * The findChildNodes global function has been deprecated. Y.all should
      be used instead.
    * The callback argument to confirm_action and M.util.show_confirm_dialog has been deprecated. If you need to write a
      confirmation which includes a callback, please use moodle-core-notification-confirmation and attach callbacks to the
      events provided.

* New locking api and admin settings to configure the system locking type.
* New "Time spent waiting for the database" performance metric displayed along with the
  other MDL_PERF vars; the change affects both the error logs and the vars displayed in
  the page footer.
* Changes in the tag API. The component and contextid are now saved when assigning tags to an item. Please see
  tag/upgrade.txt for more information.

=== 2.6 ===

* Use new methods from core_component class instead of get_core_subsystems(), get_plugin_types(),
  get_plugin_list(), get_plugin_list_with_class(), get_plugin_directory(), normalize_component(),
  get_component_directory() and get_plugin_list_with_file(). The names of the new methods are
  exactly the same, the only differences are that core_component::get_plugin_types() now always returns
  full paths and core_component::get_plugin_list() does not accept empty parameter any more.
* Use core_text::* instead of textlib:: and also core_collator::* instead of collatorlib::*.
* Use new function moodleform::mock_submit() to simulate form submission in unit tests (backported).
* New $CFG->localcachedir setting useful for cluster nodes. Admins have to update X-Sendfile aliases if used.
* MS SQL Server drivers are now using NVARCHAR(MAX) instead of NTEXT and VARBINARY(MAX) instead of IMAGE,
  this change should be fully transparent and it should help significantly with add-on compatibility.
* The string manager classes were renamed. Note that they should not be modified or used directly,
  always use get_string_manager() to get instance of the string manager.
* The ability to use an 'insecure' rc4encrypt/rc4decrypt key has been removed.
* Use $CFG->debugdeveloper instead of debugging('', DEBUG_DEVELOPER).
* Use set_debugging(DEBUG_xxx) when changing debugging level for current request.
* Function moveto_module() does not modify $mod argument and instead now returns the new module visibility value.
* Use behat_selectors::get_allowed_text_selectors() and behat_selectors::get_allowed_selectors() instead of
  behat_command::$allowedtextselectors and behat_command::$allowedselectors
* Subplugins are supported in admin tools and local plugins.
* file_packer/zip_packer API has been modified so that key functions support a new file_progress interface
  to report progress during long operations. Related to this, zip_archive now supports an estimated_count()
  function that returns an approximate number of entries in the zip faster than the count() function.
* Class cm_info no longer extends stdClass. All properties are read-only and calculated on first request only.
* Class course_modinfo no longer extends stdClass. All properties are read-only.
* Database fields modinfo and sectioncache in table course are removed. Application cache core/coursemodinfo
  is used instead. Course cache is still reset, rebuilt and retrieved using function rebuild_course_cache() and
  get_fast_modinfo(). Purging all caches and every core upgrade purges course modinfo cache as well.
  If function get_fast_modinfo() is called for multiple courses make sure to include field cacherev in course
  object.
* Internal (noreply and support) user support has been added for sending/receiving message.
  Use core_user::get_noreply_user() and core_user::get_support_user() to get noreply and support user's respectively.
  Real users can be used as noreply/support users by setting $CFG->noreplyuserid and $CFG->supportuserid
* New function readfile_allow_large() in filelib.php for use when very large files may need sending to user.
* Use core_plugin_manager::reset_caches() when changing visibility of plugins.
* Implement new method get_enabled_plugins() method in subplugin info classes.
* Each plugin should include version information in version.php.
* Module and block tables do not contain version column any more, use get_config('xx_yy', 'version') instead.
* $USER->password field is intentionally unset so that session data does not contain password hashes.
* Use core_shutdown_manager::register_function() instead of register_shutdown_function().
* New file packer for .tar.gz files; obtain by calling get_file_packer('application/x-gzip'). Intended initially
  for use in backup/restore only, as there are limitations on supported filenames. Also new packer for
  backups which supports both compression formats; get_file_packer('application/vnd.moodle.backup').
* New optional parameter to stored_file::get_content_file_handle to open file handle with 'gzopen' instead
  of 'fopen' to read gzip-compressed files if required.
* update_internal_user_password() and setnew_password_and_mail() now trigger user_updated event.
* Add thirdpartylibs.xml file to plugins that bundle any 3rd party libraries.
* New class introduced to help auto generate zIndex values for modal dialogues. Class "moodle-has-zindex"
  should set on any element which uses a non-default zindex and needs to ensure it doesn't show above a
  dialogue.
* $CFG->filelifetime is now used consistently for most file serving operations, the default was lowered
  to 6 hours from 24 hours because etags and x-sendfile support should make file serving less expensive.
* Date format locale charset for windows server will come from calendar type and for gregorian it will use
  lang file.
* The library to interact with Box.net (class boxclient) is only compatible with their APIv1 which
  reaches its end of life on the 14th of Dec. You should migrate your scripts to make usage of the
  new class boxnet_client(). Note that the method names and return values have changed.
* Settings pages are now possible for Calendar type plugins. Calendar type plugins that require a settings page to
  work properly will need to set their requires version to a number that is equal to or grater than the 2.6.1 release version.
* The admin/tool/generator tool was overhauled to use testing data generators and the previous interface to create
  test data was removed (it was not working correctly anyway). If you were using this tool you will probably need to
  update your code.

DEPRECATIONS:
Various previously deprecated functions have now been altered to throw DEBUG_DEVELOPER debugging notices
and will be removed in a future release (target: 2.8), a summary follows:

Accesslib:
    * get_context_instance()                ->  context_xxxx::instance()
    * get_context_instance_by_id()          ->  context::instance_by_id($id)
    * get_system_context()                  ->  context_system::instance()
    * context_moved()                       ->  context::update_moved()
    * preload_course_contexts()             ->  context_helper::preload_course()
    * context_instance_preload()            ->  context_helper::preload_from_record()
    * context_instance_preload_sql()        ->  context_helper::get_preload_record_columns_sql()
    * get_contextlevel_name()               ->  context_helper::get_level_name()
    * create_contexts()                     ->  context_helper::create_instances()
    * cleanup_contexts()                    ->  context_helper::cleanup_instances()
    * build_context_path()                  ->  context_helper::build_all_paths()
    * print_context_name()                  ->  $context->get_context_name()
    * mark_context_dirty()                  ->  $context->mark_dirty()
    * delete_context()                      ->  $context->delete_content() or context_helper::delete_instance()
    * get_context_url()                     ->  $context->get_url()
    * get_course_context()                  ->  $context->get_course_context()
    * get_parent_contexts()                 ->  $context->get_parent_context_ids()
    * get_parent_contextid()                ->  $context->get_parent_context()
    * get_child_contexts()                  ->  $context->get_child_contexts()
    * rebuild_contexts()                    ->  $context->reset_paths()
    * get_user_courses_bycap()              ->  enrol_get_users_courses()
    * get_courseid_from_context()           ->  $context->get_course_context(false)
    * get_role_context_caps()               ->  (no replacement)
    * load_temp_role()                      ->  (no replacement)
    * remove_temp_roles()                   ->  (no replacement)
    * get_related_contexts_string()         ->  $context->get_parent_context_ids(true)
    * get_recent_enrolments()               ->  (no replacement)

Enrollment:
    * get_course_participants()             -> get_enrolled_users()
    * is_course_participant()               -> is_enrolled()

Output:
    * current_theme()                       -> $PAGE->theme->name
    * skip_main_destination()               -> $OUTPUT->skip_link_target()
    * print_container()                     -> $OUTPUT->container()
    * print_container_start()               -> $OUTPUT->container_start()
    * print_container_end()                 -> $OUTPUT->container_end()
    * print_continue()                      -> $OUTPUT->continue_button()
    * print_header()                        -> $PAGE methods
    * print_header_simple()                 -> $PAGE methods
    * print_side_block()                    -> $OUTPUT->block()
    * print_arrow()                         -> $OUTPUT->arrow()
    * print_scale_menu_helpbutton()         -> $OUTPUT->help_icon_scale($courseid, $scale)
    * print_checkbox()                      -> html_writer::checkbox()

Navigation:
    * print_navigation()                    -> $OUTPUT->navbar()
    * build_navigation()                    -> $PAGE->navbar methods
    * navmenu()                             -> (no replacement)
    * settings_navigation::
          get_course_modules()              -> (no replacement)

Files and repositories:
    * stored_file::replace_content_with()   -> stored_file::replace_file_with()
    * stored_file::set_filesize()           -> stored_file::replace_file_with()
    * stored_file::get_referencelifetime()  -> (no replacement)
    * repository::sync_external_file()      -> see repository::sync_reference()
    * repository::get_file_by_reference()   -> repository::sync_reference()
    * repository::
          get_reference_file_lifetime()     -> (no replacement)
    * repository::sync_individual_file()    -> (no replacement)
    * repository::reset_caches()            -> (no replacement)

Calendar:
    * add_event()                           -> calendar_event::create()
    * update_event()                        -> calendar_event->update()
    * delete_event()                        -> calendar_event->delete()
    * hide_event()                          -> calendar_event->toggle_visibility(false)
    * show_event()                          -> calendar_event->toggle_visibility(true)

Misc:
    * filter_text()                         -> format_text(), format_string()...
    * httpsrequired()                       -> $PAGE->https_required()
    * detect_munged_arguments()             -> clean_param([...], PARAM_FILE)
    * mygroupid()                           -> groups_get_all_groups()
    * js_minify()                           -> core_minify::js_files()
    * css_minify_css()                      -> core_minify::css_files()
    * course_modinfo::build_section_cache() -> (no replacement)
    * generate_email_supportuser()          -> core_user::get_support_user()

Sessions:
    * session_get_instance()->xxx()         -> \core\session\manager::xxx()
    * session_kill_all()                    -> \core\session\manager::kill_all_sessions()
    * session_touch()                       -> \core\session\manager::touch_session()
    * session_kill()                        -> \core\session\manager::kill_session()
    * session_kill_user()                   -> \core\session\manager::kill_user_sessions()
    * session_gc()                          -> \core\session\manager::gc()
    * session_set_user()                    -> \core\session\manager::set_user()
    * session_is_loggedinas()               -> \core\session\manager::is_loggedinas()
    * session_get_realuser()                -> \core\session\manager::get_realuser()
    * session_loginas()                     -> \core\session\manager::loginas()

User-agent related functions:
    * check_browser_operating_system()      -> core_useragent::check_browser_operating_system()
    * check_browser_version()               -> core_useragent::check_browser_version()
    * get_device_type()                     -> core_useragent::get_device_type()
    * get_device_type_list()                -> core_useragent::get_device_type_list()
    * get_selected_theme_for_device_type()  -> core_useragent::get_device_type_theme()
    * get_device_cfg_var_name()             -> core_useragent::get_device_type_cfg_var_name()
    * set_user_device_type()                -> core_useragent::set_user_device_type()
    * get_user_device_type()                -> core_useragent::get_user_device_type()
    * get_browser_version_classes()         -> core_useragent::get_browser_version_classes()

YUI:
    * moodle-core-notification has been deprecated with a recommendation of
      using its subclasses instead. This is to allow for reduced page
      transport costs. Current subclasses include:
      * dialogue
      * alert
      * confirm
      * exception
      * ajaxexception

Event triggering and event handlers:
    * All existing events and event handlers should be replaced by new
      event classes and matching new event observers.
    * See http://docs.moodle.org/dev/Event_2 for more information.
    * The following events will be entirely removed, though they can still
      be captured using handlers, but they should not be used any more.
      * groups_members_removed          -> \core\event\group_member_removed
      * groups_groupings_groups_removed -> (no replacement)
      * groups_groups_deleted           -> \core\event\group_deleted
      * groups_groupings_deleted        -> \core\event\grouping_deleted
    * edit_module_post_actions() does not trigger events any more.

=== 2.5.1 ===

* New get_course() function for use when obtaining the course record from database. Will
  reuse existing $COURSE or $SITE globals if possible to improve performance.

=== 2.5 ===

* The database drivers (moodle_database and subclasses) aren't using anymore the ::columns property
  for caching database metadata. MUC (databasemeta) is used instead. Any custom DB driver should
  apply for that change.
* The cron output has been changed to include time and memory usage (see cron_trace_time_and_memory()),
  so any custom utility relying on the old output may require modification.
* Function get_max_file_sizes now returns an option for (for example) "Course limit (500MB)" or
  "Site limit (200MB)" when appropriate with the option set to 0. This function no longer returns
  an option for 0 bytes. Existing code that was replacing the 0 option in the return
  from this function with a more sensible message, can now use the return from this function directly.
* Functions responsible for output in course/lib.php are deprecated, the code is moved to
  appropriate renderers: print_section(), print_section_add_menus(), get_print_section_cm_text(),
  make_editing_buttons()
  See functions' phpdocs in lib/deprecatedlib.php
* Function get_print_section_cm_text() is deprecated, replaced with methods in cm_info
* zip_packer may create empty zip archives, there is a new option to ignore
  problematic files when creating archive
* The function delete_course_module was deprecated and has been replaced with
  course_delete_module. The reason for this was because the function delete_course_module
  only partially deletes data, so wherever it was called extra code was needed to
  perform the whole deletion process. The function course_delete_module now takes care
  of the whole process.
* curl::setopt() does not accept constant values any more. As it never worked properly,
  we decided to make the type check stricter. Now, the keys of the array pass must be a string
  corresponding to the curl constant name.
* Function get_users_listing now return list of users except guest and deleted users. Previously
  deleted users were excluded by get_users_listing. As guest user is not expected while browsing users,
  and not included in get_user function, it will not be returned by get_users_listing.
* The add_* functions in course/dnduploadlib.php have been deprecated. Plugins should be using the
  MODNAME_dndupload_register callback instead.
* The signature of the add() method of classes implementing the parentable_part_of_admin_tree
  interface (such as admin_category) has been extended. The new parameter allows the caller
  to prepend the new node before an existing sibling in the admin tree.
* condition_info:get_condition_user_fields($formatoptions) now accepts the optional
  param $formatoptions, that will determine if the field names are processed by
  format_string() with the passed options.
* remove all references to $CFG->gdversion, GD PHP extension is now required
* Formslib will now throw a developer warning if a PARAM_ type hasn't been set for elements which
  need it. Please set PARAM_RAW explicitly if you do not want any cleaning.
* Functions responsible for managing and accessing course categories are moved to class coursecat
  in lib/coursecatlib.php, functions responsible for rendering courses and categories lists are
  moved to course/renderer.php. The following global functions are deprecated: make_categories_list(),
  category_delete_move(), category_delete_full(), move_category(), course_category_hide(),
  course_category_show(), get_course_category(), create_course_category(), get_all_subcategories(),
  get_child_categories(), get_categories(), print_my_moodle(), print_remote_course(),
  print_remote_host(), print_whole_category_list(), print_category_info(), get_course_category_tree(),
  print_courses(), print_course(), get_category_courses_array(), get_category_courses_array_recursively(),
  get_courses_wmanagers()
  See http://docs.moodle.org/dev/Courses_lists_upgrade_to_2.5
* $core_renderer->block_move_target() changed to support more verbose move-block-here descriptions.
* Additional (optional) param $onlyactive has been added to get_enrolled_users, count_enrolled_users
  functions to get information for only active (excluding suspended enrolments) users. Included two
  helper functions extract_suspended_users, get_suspended_userids to extract suspended user information.
* The core_plugin_manager class now provides two new helper methods for getting information
  about known plugins: get_plugins_of_type() and get_subplugins_of_plugin().
* The get_uninstall_url() method of all subclasses of \core\plugininfo\base class is now expected
  to always return moodle_url. Subclasses can use the new method is_uninstall_allowed()
  to control the availability of the 'Uninstall' link at the Plugins overview page (previously
  they would do it by get_uninstall_url() returning null). By default, URL to a new general plugin
  uninstall tool is returned. Unless the plugin type needs extra steps that can't be handled by
  plugininfo_xxx::uninstall() method or xmldb_xxx_uninstall() function, this default URL should
  satisfy all plugin types.

Database (DML) layer:
* $DB->sql_empty() is deprecated, you have to use sql parameters with empty values instead,
  please note hardcoding of empty strings in SQL queries breaks execution in Oracle database.
* Indexes must not be defined on the same columns as keys, this is now reported as fatal problem.
  Please note that internally we create indexes instead of foreign keys.

YUI changes:
* M.util.help_icon has been deprecated. Code should be updated to use moodle-core-popuphelp
  instead. To do so, remove any existing JS calls to M.util.help_icon from your PHP and ensure
  that your help link is placed in a span which has the class 'helplink'.

=== 2.4 ===

* Pagelib: Numerous deprecated functions were removed as classes page_base, page_course
  and page_generic_activity.
* use $CFG->googlemapkey3 instead of removed $CFG->googlemapkey and migrate to Google Maps API V3
* Function settings_navigation::add_course_editing_links() is completely removed
* function global_navigation::format_display_course_content() is removed completely (the
  functionality is moved to course format class)
* in the function global_navigation::load_generic_course_sections() the argument $courseformat is
  removed
* New component and itemid columns in groups_members table - this allows plugin to create protected
  group memberships using 'xx_yy_allow_group_member_remove' callback and there is also a new restore
  callback 'xx_yy_restore_group_member()'.
* New general role assignment restore plugin callback 'xx_yy_restore_role_assignment()'.
* functions get_generic_section_name(), get_all_sections(), add_mod_to_section(), get_all_mods()
  are deprecated. See their phpdocs in lib/deprecatedlib.php on how to replace them

YUI changes:
* moodle-enrol-notification has been renamed to moodle-core-notification
* YUI2 code must now use 2in3, see http://yuilibrary.com/yui/docs/yui/yui-yui2.html
* M.util.init_select_autosubmit() and M.util.init_url_select() have been deprecated. Code using this should be updated
  to use moodle-core-formautosubmit

Unit testing changes:
* output debugging() is not sent to standard output any more,
  use $this->assertDebuggingCalled(), $this->assertDebuggingNotCalled(),
  $this->getDebuggingMessages() or $this->assertResetDebugging() instead.

=== 2.3 ===

Database layer changes:
* objects are not allowed in paramters of DML functions, use explicit casting to strings if necessary

Note:
* DDL and DML methods which were deprecated in 2.0 have now been removed, they will no longer produce
debug messages and will produce fatal errors

API changes:

* send_stored_file() has changed its interface
* deleted several resourcelib_embed_* functions from resourcelib.php

=== 2.2 ===

removed unused libraries:
* odbc, base32, CodeSniffer, overlib, apd profiling, kses, Smarty, PEAR Console, swfobject, cssshover.htc, md5.js

API changes:
* new admin/tool plugin type
* new context API - old API is still available
* deleted users do not have context any more
* removed global search


=== 2.1 ===

API changes:
* basic suport for restore from 1.9
* new mobile devices API
* new questions API


=== 2.0 ===

API changes:
* new DML API - http://docs.moodle.org/dev/DML_functions
* new DDL API - http://docs.moodle.org/dev/DDL_functions
* new file API - http://docs.moodle.org/dev/File_API
* new $PAGE and $OUTPUT API
* new navigation API
* new theme API - http://docs.moodle.org/dev/Theme_changes_in_2.0
* new javascript API - http://docs.moodle.org/dev/JavaScript_usage_guide
* new portfolio API
* new local plugin type
* new translation support - http://lang.moodle.org
* new web service API
* new cohorts API
* new messaging API
* new rating API
* new comment API
* new sessions API
* new enrolment API
* new backup/restore API
* new blocks API
* new filters API
* improved plugin support (aka Frankenstyle)
* new registration and hub API
* new course completion API
* new plagiarism API
* changed blog API
* new text editor API
* new my moodle and profiles API<|MERGE_RESOLUTION|>--- conflicted
+++ resolved
@@ -8,14 +8,11 @@
 * The maximum supported precision (the total number of digits) for XMLDB_TYPE_NUMBER ("number") fields raised from 20 to
   38 digits. Additionally, the whole number part (precision minus scale) must not be longer than the maximum length of
   integer fields (20 digits). Note that PHP floats commonly support precision of roughly 15 digits only (MDL-32113).
-<<<<<<< HEAD
 * Event triggering and event handlers:
     - The following events, deprecated since moodle 2.6, have been finally removed: groups_members_removed,
       groups_groupings_groups_removed, groups_groups_deleted, groups_groupings_deleted.
-=======
 * The following functions have been finally deprecated and can not be used any more:
   - notify()
->>>>>>> 56c9d666
 
 === 3.4 ===
 
