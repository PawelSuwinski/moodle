--- conflicted
+++ resolved
@@ -114,11 +114,7 @@
          */
         yesLabel: {
             validator: Y.Lang.isString,
-<<<<<<< HEAD
-            value: 'Yes'
-=======
             value: M.util.get_string('yes', 'moodle')
->>>>>>> 6c66c201
         },
 
         /**
@@ -130,11 +126,7 @@
          */
         noLabel: {
             validator: Y.Lang.isString,
-<<<<<<< HEAD
-            value: 'No'
-=======
             value: M.util.get_string('no', 'moodle')
->>>>>>> 6c66c201
         },
 
         /**
@@ -146,11 +138,7 @@
          */
         title: {
             validator: Y.Lang.isString,
-<<<<<<< HEAD
-            value: 'Confirm'
-=======
             value: M.util.get_string('confirm', 'moodle')
->>>>>>> 6c66c201
         },
 
         /**
@@ -162,11 +150,7 @@
          */
         question: {
             validator: Y.Lang.isString,
-<<<<<<< HEAD
-            value: 'Are you sure?'
-=======
             value: M.util.get_string('areyousure', 'moodle')
->>>>>>> 6c66c201
         }
     }
 });
