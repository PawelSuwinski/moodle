/**
 * A dialogue type designed to display a confirmation to the user.
 *
 * @module moodle-core-notification
 * @submodule moodle-core-notification-confirm
 */

var CONFIRM_NAME = 'Moodle confirmation dialogue',
    CONFIRM;

/**
 * Extends core Dialogue to show the confirmation dialogue.
 *
 * @param {Object} config Object literal specifying the dialogue configuration properties.
 * @constructor
 * @class M.core.confirm
 * @extends M.core.dialogue
 */
CONFIRM = function(config) {
    CONFIRM.superclass.constructor.apply(this, [config]);
};
Y.extend(CONFIRM, M.core.dialogue, {
    /**
     * The list of events to detach when destroying this dialogue.
     *
     * @property _closeEvents
     * @type EventHandle[]
     * @private
     */
    _closeEvents: null,
    initializer: function() {
        this._closeEvents = [];
        this.publish('complete');
        this.publish('complete-yes');
        this.publish('complete-no');
        var yes = Y.Node.create('<input type="button" id="id_yuiconfirmyes-' + this.get('COUNT') + '" value="'+this.get(CONFIRMYES)+'" />'),
            no = Y.Node.create('<input type="button" id="id_yuiconfirmno-' + this.get('COUNT') + '" value="'+this.get(CONFIRMNO)+'" />'),
            content = Y.Node.create('<div class="confirmation-dialogue"></div>')
                        .append(Y.Node.create('<div class="confirmation-message">'+this.get(QUESTION)+'</div>'))
                        .append(Y.Node.create('<div class="confirmation-buttons"></div>')
                            .append(yes)
                            .append(no));
        this.get(BASE).addClass('moodle-dialogue-confirm');
        this.setStdModContent(Y.WidgetStdMod.BODY, content, Y.WidgetStdMod.REPLACE);
        this.setStdModContent(Y.WidgetStdMod.HEADER,
                '<h1 id="moodle-dialogue-'+this.get('COUNT')+'-header-text">' + this.get(TITLE) + '</h1>', Y.WidgetStdMod.REPLACE);
        this.after('destroyedChange', function(){this.get(BASE).remove();}, this);

        this._closeEvents.push(
            Y.on('key', this.submit, window, 'down:27', this, false),
            yes.on('click', this.submit, this, true),
            no.on('click', this.submit, this, false)
        );

        var closeButton = this.get('boundingBox').one('.closebutton');
        if (closeButton) {
            // The close button should act exactly like the 'No' button.
            this._closeEvents.push(
                closeButton.on('click', this.submit, this)
            );
        }
    },
    submit: function(e, outcome) {
        new Y.EventHandle(this._closeEvents).detach();
        this.fire('complete', outcome);
        if (outcome) {
            this.fire('complete-yes');
        } else {
            this.fire('complete-no');
        }
        this.hide();
        this.destroy();
    }
}, {
    NAME: CONFIRM_NAME,
    CSS_PREFIX: DIALOGUE_PREFIX,
    ATTRS: {

        /**
         * The button text to use to accept the confirmation.
         *
         * @attribute yesLabel
         * @type String
         * @default 'Yes'
         */
        yesLabel: {
            validator: Y.Lang.isString,
<<<<<<< HEAD
            value: 'Yes'
=======
            value: M.util.get_string('yes', 'moodle')
>>>>>>> 6c66c201
        },

        /**
         * The button text to use to reject the confirmation.
         *
         * @attribute noLabel
         * @type String
         * @default 'No'
         */
        noLabel: {
            validator: Y.Lang.isString,
<<<<<<< HEAD
            value: 'No'
=======
            value: M.util.get_string('no', 'moodle')
>>>>>>> 6c66c201
        },

        /**
         * The title of the dialogue.
         *
         * @attribute title
         * @type String
         * @default 'Confirm'
         */
        title: {
            validator: Y.Lang.isString,
<<<<<<< HEAD
            value: 'Confirm'
=======
            value: M.util.get_string('confirm', 'moodle')
>>>>>>> 6c66c201
        },

        /**
         * The question posed by the dialogue.
         *
         * @attribute question
         * @type String
         * @default 'Are you sure?'
         */
        question: {
            validator: Y.Lang.isString,
<<<<<<< HEAD
            value: 'Are you sure?'
=======
            value: M.util.get_string('areyousure', 'moodle')
>>>>>>> 6c66c201
        }
    }
});
Y.augment(CONFIRM, Y.EventTarget);

M.core.confirm = CONFIRM;<|MERGE_RESOLUTION|>--- conflicted
+++ resolved
@@ -85,11 +85,7 @@
          */
         yesLabel: {
             validator: Y.Lang.isString,
-<<<<<<< HEAD
-            value: 'Yes'
-=======
             value: M.util.get_string('yes', 'moodle')
->>>>>>> 6c66c201
         },
 
         /**
@@ -101,11 +97,7 @@
          */
         noLabel: {
             validator: Y.Lang.isString,
-<<<<<<< HEAD
-            value: 'No'
-=======
             value: M.util.get_string('no', 'moodle')
->>>>>>> 6c66c201
         },
 
         /**
@@ -117,11 +109,7 @@
          */
         title: {
             validator: Y.Lang.isString,
-<<<<<<< HEAD
-            value: 'Confirm'
-=======
             value: M.util.get_string('confirm', 'moodle')
->>>>>>> 6c66c201
         },
 
         /**
@@ -133,11 +121,7 @@
          */
         question: {
             validator: Y.Lang.isString,
-<<<<<<< HEAD
-            value: 'Are you sure?'
-=======
             value: M.util.get_string('areyousure', 'moodle')
->>>>>>> 6c66c201
         }
     }
 });
