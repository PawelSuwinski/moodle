--- conflicted
+++ resolved
@@ -34,172 +34,6 @@
 
     $dbman = $DB->get_manager();
 
-<<<<<<< HEAD
-    if ($oldversion < 2014051201) {
-
-        // Cleanup bad database records where assignid is missing.
-
-        $DB->delete_records('assign_user_mapping', array('assignment'=>0));
-        // Assign savepoint reached.
-        upgrade_mod_savepoint(true, 2014051201, 'assign');
-    }
-
-    if ($oldversion < 2014072400) {
-
-        // Add "latest" column to submissions table to mark the latest attempt.
-        $table = new xmldb_table('assign_submission');
-        $field = new xmldb_field('latest', XMLDB_TYPE_INTEGER, '2', null, XMLDB_NOTNULL, null, '0', 'attemptnumber');
-
-        // Conditionally launch add field latest.
-        if (!$dbman->field_exists($table, $field)) {
-            $dbman->add_field($table, $field);
-        }
-
-        // Assign savepoint reached.
-        upgrade_mod_savepoint(true, 2014072400, 'assign');
-    }
-    if ($oldversion < 2014072401) {
-
-         // Define index latestattempt (not unique) to be added to assign_submission.
-        $table = new xmldb_table('assign_submission');
-        $index = new xmldb_index('latestattempt', XMLDB_INDEX_NOTUNIQUE, array('assignment', 'userid', 'groupid', 'latest'));
-
-        // Conditionally launch add index latestattempt.
-        if (!$dbman->index_exists($table, $index)) {
-            $dbman->add_index($table, $index);
-        }
-
-        // Assign savepoint reached.
-        upgrade_mod_savepoint(true, 2014072401, 'assign');
-    }
-    if ($oldversion < 2014072405) {
-
-        // Prevent running this multiple times.
-
-        $countsql = 'SELECT COUNT(id) FROM {assign_submission} WHERE latest = ?';
-
-        $count = $DB->count_records_sql($countsql, array(1));
-        if ($count == 0) {
-            // Look for grade records with no submission record.
-            // This is when a teacher has marked a student before they submitted anything.
-            $records = $DB->get_records_sql('SELECT g.id, g.assignment, g.userid, g.attemptnumber
-                                               FROM {assign_grades} g
-                                          LEFT JOIN {assign_submission} s
-                                                 ON s.assignment = g.assignment
-                                                AND s.userid = g.userid
-                                              WHERE s.id IS NULL');
-            $submissions = array();
-            foreach ($records as $record) {
-                $submission = new stdClass();
-                $submission->assignment = $record->assignment;
-                $submission->userid = $record->userid;
-                $submission->attemptnumber = $record->attemptnumber;
-                $submission->status = 'new';
-                $submission->groupid = 0;
-                $submission->latest = 0;
-                $submission->timecreated = time();
-                $submission->timemodified = time();
-                array_push($submissions, $submission);
-            }
-
-            $DB->insert_records('assign_submission', $submissions);
-
-            // Mark the latest attempt for every submission in mod_assign.
-            $maxattemptsql = 'SELECT assignment, userid, groupid, max(attemptnumber) AS maxattempt
-                                FROM {assign_submission}
-                            GROUP BY assignment, groupid, userid';
-
-            $maxattemptidssql = 'SELECT souter.id
-                                   FROM {assign_submission} souter
-                                   JOIN (' . $maxattemptsql . ') sinner
-                                     ON souter.assignment = sinner.assignment
-                                    AND souter.userid = sinner.userid
-                                    AND souter.groupid = sinner.groupid
-                                    AND souter.attemptnumber = sinner.maxattempt';
-
-            // We need to avoid using "WHERE ... IN(SELECT ...)" clause with MySQL for performance reason.
-            // TODO MDL-29589 Remove this dbfamily exception when implemented.
-            if ($DB->get_dbfamily() === 'mysql') {
-                $params = array('latest' => 1);
-                $sql = 'UPDATE {assign_submission}
-                    INNER JOIN (' . $maxattemptidssql . ') souterouter ON souterouter.id = {assign_submission}.id
-                           SET latest = :latest';
-                $DB->execute($sql, $params);
-            } else {
-                $select = 'id IN(' . $maxattemptidssql . ')';
-                $DB->set_field_select('assign_submission', 'latest', 1, $select);
-            }
-        }
-
-        // Assign savepoint reached.
-        upgrade_mod_savepoint(true, 2014072405, 'assign');
-    }
-
-    // Moodle v2.8.0 release upgrade line.
-    // Put any upgrade step following this.
-
-    if ($oldversion < 2014122600) {
-        // Delete any entries from the assign_user_flags and assign_user_mapping that are no longer required.
-        if ($DB->get_dbfamily() === 'mysql') {
-            $sql1 = "DELETE {assign_user_flags}
-                       FROM {assign_user_flags}
-                  LEFT JOIN {assign}
-                         ON {assign_user_flags}.assignment = {assign}.id
-                      WHERE {assign}.id IS NULL";
-
-            $sql2 = "DELETE {assign_user_mapping}
-                       FROM {assign_user_mapping}
-                  LEFT JOIN {assign}
-                         ON {assign_user_mapping}.assignment = {assign}.id
-                      WHERE {assign}.id IS NULL";
-        } else {
-            $sql1 = "DELETE FROM {assign_user_flags}
-                WHERE NOT EXISTS (
-                          SELECT 'x' FROM {assign}
-                           WHERE {assign_user_flags}.assignment = {assign}.id)";
-
-            $sql2 = "DELETE FROM {assign_user_mapping}
-                WHERE NOT EXISTS (
-                          SELECT 'x' FROM {assign}
-                           WHERE {assign_user_mapping}.assignment = {assign}.id)";
-        }
-
-        $DB->execute($sql1);
-        $DB->execute($sql2);
-
-        upgrade_mod_savepoint(true, 2014122600, 'assign');
-    }
-
-    if ($oldversion < 2015022300) {
-
-        // Define field preventsubmissionnotingroup to be added to assign.
-        $table = new xmldb_table('assign');
-        $field = new xmldb_field('preventsubmissionnotingroup',
-            XMLDB_TYPE_INTEGER,
-            '2',
-            null,
-            XMLDB_NOTNULL,
-            null,
-            '0',
-            'sendstudentnotifications');
-
-        // Conditionally launch add field preventsubmissionnotingroup.
-        if (!$dbman->field_exists($table, $field)) {
-            $dbman->add_field($table, $field);
-        }
-
-        // Assign savepoint reached.
-        upgrade_mod_savepoint(true, 2015022300, 'assign');
-    }
-
-    // Moodle v2.9.0 release upgrade line.
-    // Put any upgrade step following this.
-
-    // Moodle v3.0.0 release upgrade line.
-    // Put any upgrade step following this.
-
-=======
->>>>>>> f83d212b
     // Moodle v3.1.0 release upgrade line.
     // Put any upgrade step following this.
 
