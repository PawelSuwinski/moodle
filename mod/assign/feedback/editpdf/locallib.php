<?php
// This file is part of Moodle - http://moodle.org/
//
// Moodle is free software: you can redistribute it and/or modify
// it under the terms of the GNU General Public License as published by
// the Free Software Foundation, either version 3 of the License, or
// (at your option) any later version.
//
// Moodle is distributed in the hope that it will be useful,
// but WITHOUT ANY WARRANTY; without even the implied warranty of
// MERCHANTABILITY or FITNESS FOR A PARTICULAR PURPOSE.  See the
// GNU General Public License for more details.
//
// You should have received a copy of the GNU General Public License
// along with Moodle.  If not, see <http://www.gnu.org/licenses/>.

/**
 * This file contains the definition for the library class for PDF feedback plugin
 *
 *
 * @package   assignfeedback_editpdf
 * @copyright 2012 Davo Smith
 * @license   http://www.gnu.org/copyleft/gpl.html GNU GPL v3 or later
 */

defined('MOODLE_INTERNAL') || die();

use \assignfeedback_editpdf\document_services;
use \assignfeedback_editpdf\page_editor;

/**
 * library class for editpdf feedback plugin extending feedback plugin base class
 *
 * @package   assignfeedback_editpdf
 * @copyright 2012 Davo Smith
 * @license   http://www.gnu.org/copyleft/gpl.html GNU GPL v3 or later
 */
class assign_feedback_editpdf extends assign_feedback_plugin {

    /** @var boolean|null $enabledcache Cached lookup of the is_enabled function */
    private $enabledcache = null;

    /**
     * Get the name of the file feedback plugin
     * @return string
     */
    public function get_name() {
        return get_string('pluginname', 'assignfeedback_editpdf');
    }

    /**
     * Create a widget for rendering the editor.
     *
     * @param int $userid
     * @param stdClass $grade
     * @param bool $readonly
     * @return assignfeedback_editpdf_widget
     */
    public function get_widget($userid, $grade, $readonly) {
        $attempt = -1;
        if ($grade) {
            $attempt = $grade->attemptnumber;
        } else {
            $grade = $this->assignment->get_user_grade($userid, true);
        }

        $feedbackfile = document_services::get_feedback_document($this->assignment->get_instance()->id,
                                                                 $userid,
                                                                 $attempt);

        $stampfiles = array();
        $fs = get_file_storage();
        $syscontext = context_system::instance();

        // Copy any new stamps to this instance.
        if ($files = $fs->get_area_files($syscontext->id,
                                         'assignfeedback_editpdf',
                                         'stamps',
                                         0,
                                         "filename",
                                         false)) {
            foreach ($files as $file) {
                $filename = $file->get_filename();
                if ($filename !== '.') {

                    $existingfile = $fs->get_file($this->assignment->get_context()->id,
                                                  'assignfeedback_editpdf',
                                                  'stamps',
                                                  $grade->id,
                                                  '/',
                                                  $file->get_filename());
                    if (!$existingfile) {
                        $newrecord = new stdClass();
                        $newrecord->contextid = $this->assignment->get_context()->id;
                        $newrecord->itemid = $grade->id;
                        $fs->create_file_from_storedfile($newrecord, $file);
                    }
                }
            }
        }

        // Now get the full list of stamp files for this instance.
        if ($files = $fs->get_area_files($this->assignment->get_context()->id,
                                         'assignfeedback_editpdf',
                                         'stamps',
                                         $grade->id,
                                         "filename",
                                         false)) {
            foreach ($files as $file) {
                $filename = $file->get_filename();
                if ($filename !== '.') {
                    $url = moodle_url::make_pluginfile_url($this->assignment->get_context()->id,
                                                   'assignfeedback_editpdf',
                                                   'stamps',
                                                   $grade->id,
                                                   '/',
                                                   $file->get_filename(),
                                                   false);
                    array_push($stampfiles, $url->out());
                }
            }
        }

        $url = false;
        $filename = '';
        if ($feedbackfile) {
            $url = moodle_url::make_pluginfile_url($this->assignment->get_context()->id,
                                                   'assignfeedback_editpdf',
                                                   document_services::FINAL_PDF_FILEAREA,
                                                   $grade->id,
                                                   '/',
                                                   $feedbackfile->get_filename(),
                                                   false);
           $filename = $feedbackfile->get_filename();
        }

        // Retrieve total number of pages.
        $pagetotal = document_services::page_number_for_attempt($this->assignment->get_instance()->id,
                $userid,
                $attempt);

        $widget = new assignfeedback_editpdf_widget($this->assignment->get_instance()->id,
                                                    $userid,
                                                    $attempt,
                                                    $url,
                                                    $filename,
                                                    $stampfiles,
                                                    $readonly,
                                                    $pagetotal);
        return $widget;
    }

    /**
     * Get form elements for grading form
     *
     * @param stdClass $grade
     * @param MoodleQuickForm $mform
     * @param stdClass $data
     * @param int $userid
     * @return bool true if elements were added to the form
     */
    public function get_form_elements_for_user($grade, MoodleQuickForm $mform, stdClass $data, $userid) {
        global $PAGE;

        $attempt = -1;
        if ($grade) {
            $attempt = $grade->attemptnumber;
        }

        $files = document_services::list_compatible_submission_files_for_attempt($this->assignment, $userid, $attempt);
        // Only show the editor if there was a compatible file submitted.
        if (count($files)) {

            $renderer = $PAGE->get_renderer('assignfeedback_editpdf');

            $widget = $this->get_widget($userid, $grade, false);

            $html = $renderer->render($widget);
            $mform->addElement('static', 'editpdf', get_string('editpdf', 'assignfeedback_editpdf'), $html);
            $mform->addHelpButton('editpdf', 'editpdf', 'assignfeedback_editpdf');
            $mform->addElement('hidden', 'editpdf_source_userid', $userid);
            $mform->setType('editpdf_source_userid', PARAM_INT);
<<<<<<< HEAD
=======
            $mform->setConstant('editpdf_source_userid', $userid);
>>>>>>> 8b1596c2
        }
    }

    /**
     * Generate the pdf.
     *
     * @param stdClass $grade
     * @param stdClass $data
     * @return bool
     */
    public function save(stdClass $grade, stdClass $data) {
        $sourceuserid = $data->editpdf_source_userid;
        // Copy drafts annotations and comments if current user is different to sourceuserid.
        if ($sourceuserid != $grade->userid) {
            page_editor::copy_drafts_from_to($this->assignment, $grade, $sourceuserid);
        }
        if (page_editor::has_annotations_or_comments($grade->id, true)) {
            document_services::generate_feedback_document($this->assignment, $grade->userid, $grade->attemptnumber);
        }

        return true;
    }

    /**
     * Display the list of files in the feedback status table.
     *
     * @param stdClass $grade
     * @param bool $showviewlink (Always set to false).
     * @return string
     */
    public function view_summary(stdClass $grade, & $showviewlink) {
        $showviewlink = false;
        return $this->view($grade);
    }

    /**
     * Display the list of files in the feedback status table.
     *
     * @param stdClass $grade
     * @return string
     */
    public function view(stdClass $grade) {
        global $PAGE;
        $html = '';
        // Show a link to download the pdf.
        if (page_editor::has_annotations_or_comments($grade->id, false)) {
            $html = $this->assignment->render_area_files('assignfeedback_editpdf',
                                                         document_services::FINAL_PDF_FILEAREA,
                                                         $grade->id);

            // Also show the link to the read-only interface.
            $renderer = $PAGE->get_renderer('assignfeedback_editpdf');
            $widget = $this->get_widget($grade->userid, $grade, true);

            $html .= $renderer->render($widget);
        }
        return $html;
    }

    /**
     * Return true if there are no released comments/annotations.
     *
     * @param stdClass $grade
     */
    public function is_empty(stdClass $grade) {
        global $DB;

        $comments = $DB->count_records('assignfeedback_editpdf_cmnt', array('gradeid'=>$grade->id, 'draft'=>0));
        $annotations = $DB->count_records('assignfeedback_editpdf_annot', array('gradeid'=>$grade->id, 'draft'=>0));
        return $comments == 0 && $annotations == 0;
    }

    /**
     * The assignment has been deleted - remove the plugin specific data
     *
     * @return bool
     */
    public function delete_instance() {
        global $DB;
        $grades = $DB->get_records('assign_grades', array('assignment'=>$this->assignment->get_instance()->id), '', 'id');
        if ($grades) {
            list($gradeids, $params) = $DB->get_in_or_equal(array_keys($grades), SQL_PARAMS_NAMED);
            $DB->delete_records_select('assignfeedback_editpdf_annot', 'gradeid ' . $gradeids, $params);
            $DB->delete_records_select('assignfeedback_editpdf_cmnt', 'gradeid ' . $gradeids, $params);
        }
        return true;
    }

    /**
     * Automatically enable or disable editpdf feedback plugin based on
     * whether the ghostscript path is set correctly.
     *
     * @return bool
     */
    public function is_enabled() {
        if ($this->enabledcache === null) {
            $testpath = assignfeedback_editpdf\pdf::test_gs_path(false);
            $this->enabledcache = ($testpath->status == assignfeedback_editpdf\pdf::GSPATH_OK);
        }
        return $this->enabledcache;
    }
    /**
     * Automatically hide the setting for the editpdf feedback plugin.
     *
     * @return bool false
     */
    public function is_configurable() {
        return false;
    }
}<|MERGE_RESOLUTION|>--- conflicted
+++ resolved
@@ -180,10 +180,7 @@
             $mform->addHelpButton('editpdf', 'editpdf', 'assignfeedback_editpdf');
             $mform->addElement('hidden', 'editpdf_source_userid', $userid);
             $mform->setType('editpdf_source_userid', PARAM_INT);
-<<<<<<< HEAD
-=======
             $mform->setConstant('editpdf_source_userid', $userid);
->>>>>>> 8b1596c2
         }
     }
 
