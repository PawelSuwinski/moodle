--- conflicted
+++ resolved
@@ -63,7 +63,6 @@
         $table = new xmldb_table('forum');
         $field = new xmldb_field('displaywordcount', XMLDB_TYPE_INTEGER, '1', null, XMLDB_NOTNULL, null, '0', 'completionposts');
 
-<<<<<<< HEAD
         // Conditionally launch add field displaywordcount.
         if (!$dbman->field_exists($table, $field)) {
             $dbman->add_field($table, $field);
@@ -73,18 +72,17 @@
         upgrade_mod_savepoint(true, 2013020500, 'forum');
     }
 
-=======
     // Forcefully assign mod/forum:allowforcesubscribe to frontpage role, as we missed that when
     // capability was introduced.
-    if ($oldversion < 2013020500) {
+    if ($oldversion < 2013021200) {
         // If capability mod/forum:allowforcesubscribe is defined then set it for frontpage role.
         if (get_capability_info('mod/forum:allowforcesubscribe')) {
             assign_legacy_capabilities('mod/forum:allowforcesubscribe', array('frontpage' => CAP_ALLOW));
         }
         // Forum savepoint reached.
-        upgrade_mod_savepoint(true, 2013020500, 'forum');
+        upgrade_mod_savepoint(true, 2013021200, 'forum');
     }
->>>>>>> afd5e85c
+
     return true;
 }
 
