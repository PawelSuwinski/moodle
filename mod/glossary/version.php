--- conflicted
+++ resolved
@@ -25,12 +25,7 @@
 
 defined('MOODLE_INTERNAL') || die();
 
-<<<<<<< HEAD
-$module->version   = 2012030700;       // The current module version (Date: YYYYMMDDXX)
-$module->requires  = 2012030100.04;    // Requires this Moodle version
-=======
-$module->version   = 2012031200;       // The current module version (Date: YYYYMMDDXX)
-$module->requires  = 2011112900;       // Requires this Moodle version
->>>>>>> c3963fbd
+$module->version   = 2012032100;       // The current module version (Date: YYYYMMDDXX)
+$module->requires  = 2012031500.04;    // Requires this Moodle version
 $module->component = 'mod_glossary';   // Full name of the plugin (used for diagnostics)
 $module->cron      = 0;