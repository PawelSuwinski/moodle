--- conflicted
+++ resolved
@@ -216,9 +216,6 @@
   .col-xs-#{$i} {
     @extend .col-#{$i};
   }
-<<<<<<< HEAD
-}
-=======
 }
 
 input[disabled] {
@@ -235,5 +232,4 @@
     right: auto;
     left: 0;
 }
-*/
->>>>>>> 9fd2b9ac
+*/