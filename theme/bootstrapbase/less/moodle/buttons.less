--- conflicted
+++ resolved
@@ -112,19 +112,3 @@
         }
     }
 }
-<<<<<<< HEAD
-
-.user-enroller-panel {
-    .uep-search-results {
-        .user,
-        .cohort {
-            .options {
-                .enrol {
-                    .btn-mini
-                }
-            }
-        }
-    }
-}
-=======
->>>>>>> d9a1d683
