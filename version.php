--- conflicted
+++ resolved
@@ -29,11 +29,7 @@
 
 defined('MOODLE_INTERNAL') || die();
 
-<<<<<<< HEAD
-$version  = 2017051500.06;              // 20170515      = branching date YYYYMMDD - do not modify!
-=======
-$version  = 2017051500.05;              // 20170515      = branching date YYYYMMDD - do not modify!
->>>>>>> 481a5ce5
+$version  = 2017051500.07;              // 20170515      = branching date YYYYMMDD - do not modify!
                                         //         RR    = release increments - 00 in DEV branches.
                                         //           .XX = incremental changes.
 
